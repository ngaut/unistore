package raftstore

import (
	"time"
	"github.com/pingcap/kvproto/pkg/raft_cmdpb"
	"fmt"
<<<<<<< HEAD
	"github.com/pingcap/kvproto/pkg/metapb"
=======
	"github.com/ngaut/log"
	"github.com/pingcap/kvproto/pkg/eraftpb"
	"github.com/pingcap/kvproto/pkg/metapb"
	"github.com/pingcap/kvproto/pkg/pdpb"
	"github.com/pingcap/kvproto/pkg/raft_cmdpb"
	rspb "github.com/pingcap/kvproto/pkg/raft_serverpb"
>>>>>>> 663a3d90
	"github.com/zhangjinpeng1987/raft"
	rspb "github.com/pingcap/kvproto/pkg/raft_serverpb"
	"github.com/pingcap/kvproto/pkg/eraftpb"
	"math"
	"github.com/pingcap/kvproto/pkg/pdpb"
	"encoding/binary"
	"github.com/ngaut/log"
	"bytes"
)

type RegionChangeEvent int

const (
	RegionChangeEvent_Create RegionChangeEvent = 0 + iota
	RegionChangeEvent_Update
)

<<<<<<< HEAD
type CoprocessorHost struct {
}

func (c *CoprocessorHost) PrePropose(region *metapb.Region, req *raft_cmdpb.RaftCmdRequest) error {
	// Todo
=======
type RegionChangeEvent int

const (
	RegionChangeEvent_Create RegionChangeEvent = 0 + iota
	RegionChangeEvent_Update
)

type CoprocessorHost struct {
	// Todo: currently it is a place holder
}

func (c *CoprocessorHost) PrePropose(region *metapb.Region, req *raft_cmdpb.RaftCmdRequest) error {
	// Todo: currently it is a place holder
>>>>>>> 663a3d90
	return nil
}

func (c *CoprocessorHost) OnRegionChanged(region *metapb.Region, event RegionChangeEvent, role raft.StateType) {
<<<<<<< HEAD
	// Todo
}

func (c *CoprocessorHost) OnRoleChanged(region *metapb.Region, role raft.StateType) {
	// Todo
}

type ApplyRouter struct {

}

func (a *ApplyRouter) ScheduleTask(regionId uint64, task *ApplyTask) {

=======
	// Todo: currently it is a place holder
}

func (c *CoprocessorHost) OnRoleChanged(region *metapb.Region, role raft.StateType) {
	// Todo: currently it is a place holder
}

type ApplyRouter struct {
	// Todo: currently it is a place holder
}

func (a *ApplyRouter) ScheduleTask(regionId uint64, task *ApplyTask) {
	// Todo: currently it is a place holder
>>>>>>> 663a3d90
}

type ReadyICPair struct {
	Ready raft.Ready
<<<<<<< HEAD
	IC *InvokeContext
}

type PollContext struct {
	Cfg *Config
	CoprocessorHost *CoprocessorHost
	engine *Engines
	dbBundle *DBBundle
	applyRouter *ApplyRouter
	needFlushTrans bool
	trans chan<- *rspb.RaftMessage
	ReadyRes []ReadyICPair
	kvWB *WriteBatch
	raftWB *WriteBatch
	syncLog bool
=======
	IC    *InvokeContext
}

type PollContext struct {
	Cfg             *Config
	CoprocessorHost *CoprocessorHost
	engine          *Engines
	dbBundle        *DBBundle
	applyRouter     *ApplyRouter
	needFlushTrans  bool
	trans           chan<- *rspb.RaftMessage
	ReadyRes        []ReadyICPair
	kvWB            *WriteBatch
	raftWB          *WriteBatch
	syncLog         bool
>>>>>>> 663a3d90
}

func (pc *PollContext) KVWB() *WriteBatch {
	return pc.kvWB
}

func (pc *PollContext) RaftWB() *WriteBatch {
	return pc.raftWB
}

func (pc *PollContext) SyncLog() bool {
	return pc.syncLog
}

func (pc *PollContext) SetSyncLog(sync bool) {
	pc.syncLog = sync
}

type StaleState int

const (
	StaleStateValid StaleState = 0 + iota
	StaleStateToValidate
	StaleStateLeaderMissing
)

type ReqCbPair struct {
	Req *raft_cmdpb.RaftCmdRequest
	Cb  Callback
}

type ReadIndexRequest struct {
	id             uint64
	cmds           []*ReqCbPair
	renewLeaseTime *time.Time
}

func NewReadIndexRequest(id uint64, cmds []*ReqCbPair, renewLeaseTime *time.Time) *ReadIndexRequest {
	return &ReadIndexRequest{
		id:             id,
		cmds:           cmds,
		renewLeaseTime: renewLeaseTime,
	}
}

func (r *ReadIndexRequest) bianryId() []byte {
	var buf = make([]byte, 8)
	binary.BigEndian.PutUint64(buf, r.id)
	return buf
}

type ReadIndexQueue struct {
	idAllocator uint64
	reads       []*ReadIndexRequest
	readyCnt    int
}

func (q *ReadIndexQueue) PopFront() *ReadIndexRequest {
	if len(q.reads) > 0 {
		req := q.reads[0]
		q.reads = q.reads[1:]
		return req
	}
	return nil
}

func NotifyStaleReq(term uint64, cb Callback) {
	resp := ErrResp(&ErrStaleCommand{}, term)
	cb(resp, nil)
}

func NotifyReqRegionRemoved(regionId uint64, cb Callback) {
	regionNotFound := &ErrRegionNotFound{RegionId: regionId}
	resp := NewRespFromError(regionNotFound)
	cb(resp, nil)
}

func (r *ReadIndexQueue) NextId() uint64 {
	r.idAllocator += 1
	return r.idAllocator
}

func (r *ReadIndexQueue) ClearUncommitted(term uint64) {
	uncommitted := r.reads[r.readyCnt:]
	r.reads = r.reads[:r.readyCnt]
	for _, read := range uncommitted {
		for _, reqCbPair := range read.cmds {
			NotifyStaleReq(term, reqCbPair.Cb)
		}
	}
}

type ProposalMeta struct {
	Index          uint64
	Term           uint64
	RenewLeaseTime *time.Time
}

type ProposalQueue struct {
	queue []*ProposalMeta
}

func (q *ProposalQueue) PopFront(term uint64) *ProposalMeta {
	if len(q.queue) == 0 || q.queue[0].Term > term {
		return nil
	}
	meta := q.queue[0]
	q.queue = q.queue[1:]
	return meta
}

func (q *ProposalQueue) Push(meta *ProposalMeta) {
	q.queue = append(q.queue, meta)
}

func (q *ProposalQueue) Clear() {
	q.queue = q.queue[:0]
}

const (
	ProposalContext_SyncLog ProposalContext = 1
	ProposalContext_Split ProposalContext = 1 << 1
	ProposalContext_PrepareMerge ProposalContext = 1 << 2
)

type ProposalContext byte

func (c ProposalContext) ToVec() []byte {
	var res []byte
	res = append(res, byte(c))
	return res
}

func NewProposalContextFromBytes(ctx []byte) *ProposalContext {
	var res ProposalContext
	l := len(ctx)
	if l == 0 {
		return nil
	} else if l == 1 {
		res = ProposalContext(ctx[0])
	} else {
		panic(fmt.Sprintf("Invalid ProposalContext %v", ctx))
	}
	return &res
}

func (c *ProposalContext) contains(flag ProposalContext) bool {
	return byte(*c) & byte(flag) != 0
}

func (c *ProposalContext) insert(flag ProposalContext) {
	*c |= flag
}

type PeerStat struct {
	WrittenBytes uint64
	WrittenKeys uint64
}

type ApplyTask struct {
	RegionId uint64
	Term     uint64
	Entries  []eraftpb.Entry
}

type ApplyMetrics struct {
	SizeDiffHint       uint64
	DeleteKeysHint     uint64
	WrittenBytes       uint64
	WrittenKeys        uint64
	LockCfWrittenBytes uint64
}

type ApplyTaskRes struct {
	// Todo: it is a place holder currently
}

/// A struct that stores the state to wait for `PrepareMerge` apply result.
///
/// When handling the apply result of a `CommitMerge`, the source peer may have
/// not handle the apply result of the `PrepareMerge`, so the target peer has
/// to abort current handle process and wait for it asynchronously.
type WaitApplyResultStat struct {
	/// The following apply results waiting to be handled, including the `CommitMerge`.
	/// These will be handled once `ReadyToMerge` is true.
	results []*ApplyTaskRes
	/// It is used by target peer to check whether the apply result of `PrepareMerge` is handled.
	readyToMerge *bool
}

type Proposal struct {
	isConfChange bool
	index        uint64
	term         uint64
	Cb           Callback
}

type RegionProposal struct {
	Id       uint64
	RegionId uint64
	Props    []*Proposal
}

func NewRegionProposal(id uint64, regionId uint64, props []*Proposal) *RegionProposal {
	return &RegionProposal{
		Id:       id,
		RegionId: regionId,
		Props:    props,
	}
}

type RecentAddedPeer struct {
	RejectDurationAsSecs uint64
	Id                   uint64
	AddedTime            time.Time
}

func NewRecentAddedPeer(rejectDurationAsSecs uint64) *RecentAddedPeer {
	return &RecentAddedPeer{
		RejectDurationAsSecs: rejectDurationAsSecs,
		Id:                   0,
		AddedTime:            time.Now(),
	}
}

func (r *RecentAddedPeer) Update(id uint64, now time.Time) {
	r.Id = id
	r.AddedTime = now
}

func (r *RecentAddedPeer) Contains(id uint64) bool {
	if r.Id == id {
		now := time.Now()
		elapsedSecs := now.Sub(r.AddedTime).Seconds()
		return uint64(elapsedSecs) < r.RejectDurationAsSecs
	}
	return false
}

/// `ConsistencyState` is used for consistency check.
type ConsistencyState struct {
	LastCheckTime time.Time
	// (computed_result_or_to_be_verified, index, hash)
	Index uint64
	Hash  []byte
}

type DestroyPeerJob struct {
	Initialized bool
	AsyncRemove bool
	RegionId    uint64
	Peer        *metapb.Peer
}

type Peer struct {
	peerCache      map[uint64]*metapb.Peer
	Peer           *metapb.Peer
	regionId       uint64
	RaftGroup      *raft.RawNode
	peerStorage    *PeerStorage
	proposals      *ProposalQueue
	applyProposals []*Proposal
	pendingReads   *ReadIndexQueue

	// Record the last instant of each peer's heartbeat response.
	PeerHeartbeats map[uint64]time.Time

	/// Record the instants of peers being added into the configuration.
	/// Remove them after they are not pending any more.
	PeersStartPendingTime map[uint64]time.Time
	RecentAddedPeer       *RecentAddedPeer

	/// an inaccurate difference in region size since last reset.
	SizeDiffHint uint64
	/// delete keys' count since last reset.
	deleteKeysHint uint64
	/// approximate size of the region.
	ApproximateSize *uint64
	/// approximate keys of the region.
	ApproximateKeys         *uint64
	CompactionDeclinedBytes uint64

	ConsistencyState *ConsistencyState

	Tag string

	// Index of last scheduled committed raft log.
	LastApplyingIdx  uint64
	LastCompactedIdx uint64
	// The index of the latest urgent proposal index.
	lastUrgentProposalIdx uint64
	// The index of the latest committed split command.
	lastCommittedSplitIdx uint64
	// Approximate size of logs that is applied but not compacted yet.
	RaftLogSizeHint uint64

	PendingRemove bool

	// The index of the latest committed prepare merge command.
	lastCommittedPrepareMergeIdx uint64
	PendingMergeState            *rspb.MergeState
	leaderMissingTime            *time.Time
	leaderLease                  *Lease

	// If a snapshot is being applied asynchronously, messages should not be sent.
	pendingMessages         []eraftpb.Message
	PendingMergeApplyResult *WaitApplyResultStat
	PeerStat                *PeerStat
}

func NewPeer(storeId uint64, cfg *Config, engines *Engines, region *metapb.Region, peer *metapb.Peer) (*Peer, error) {
	if peer.GetId() == InvalidID {
		return nil, fmt.Errorf("invalid peer id")
	}
	tag := fmt.Sprintf("[region %v] %v", region.GetId(), peer.GetId())

	ps, err := NewPeerStorage(engines, region, tag)
	if err != nil {
		return nil, err
	}

	appliedIndex := ps.AppliedIndex()

	raftCfg := &raft.Config{
		ID:              peer.GetId(),
		ElectionTick:    cfg.RaftElectionTimeoutTicks,
		HeartbeatTick:   cfg.RaftHeartbeatTicks,
		MaxSizePerMsg:   cfg.RaftMaxSizePerMsg,
		MaxInflightMsgs: cfg.RaftMaxInflightMsgs,
		Applied:         appliedIndex,
		CheckQuorum:     true,
		PreVote:         cfg.Prevote,
		Storage:         ps,
	}

	raftGroup, err := raft.NewRawNode(raftCfg, nil)
	if err != nil {
		return nil, err
	}
	now := time.Now()
	p := &Peer{
		Peer:                  peer,
		regionId:              region.GetId(),
		RaftGroup:             raftGroup,
		peerStorage:           ps,
		proposals:             new(ProposalQueue),
		pendingReads:          new(ReadIndexQueue),
		peerCache:             make(map[uint64]*metapb.Peer),
		PeerHeartbeats:        make(map[uint64]time.Time),
		PeersStartPendingTime: make(map[uint64]time.Time),
		RecentAddedPeer:       NewRecentAddedPeer(uint64(cfg.RaftRejectTransferLeaderDuration.Seconds())),
		ConsistencyState: &ConsistencyState{
			LastCheckTime: now,
			Index:         RaftInvalidIndex,
		},
		leaderMissingTime:     &now,
		Tag:                   tag,
		LastApplyingIdx:       appliedIndex,
		lastUrgentProposalIdx: math.MaxInt64,
		leaderLease:           NewLease(cfg.RaftStoreMaxLeaderLease),
		PeerStat:              new(PeerStat),
	}

	// If this region has only one peer and I am the one, campaign directly.
	if len(region.GetPeers()) == 1 && region.GetPeers()[0].GetStoreId() == storeId {
		err = p.RaftGroup.Campaign()
		if err != nil {
			return nil, err
		}
	}

	return p, nil
}

<<<<<<< HEAD
/// Register self to apply_scheduler and read_scheduler so that the peer is then usable.
/// Also trigger `RegionChangeEvent::Create` here.
func (p *Peer) Activate(ctx *PollContext) {
	ctx.applyRouter.ScheduleTask(p.regionId, &ApplyTask{/*todo: register self*/})
=======
/// Register self to applyRouter so that the peer is then usable.
/// Also trigger `RegionChangeEvent::Create` here.
func (p *Peer) Activate(ctx *PollContext) {
	ctx.applyRouter.ScheduleTask(p.regionId, &ApplyTask{ /*todo: register self*/ })
>>>>>>> 663a3d90
	ctx.CoprocessorHost.OnRegionChanged(p.Region(), RegionChangeEvent_Create, p.GetRole())
}

func (p *Peer) nextProposalIndex() uint64 {
<<<<<<< HEAD
	lastIdx, err := p.Store().LastIndex()
	if err != nil {
		panic(fmt.Sprintf("get last index from peer storage failed, err %v", err))
	}
	return lastIdx + 1
=======
	return p.RaftGroup.Raft.RaftLog.LastIndex() + 1
>>>>>>> 663a3d90
}

/// Tries to destroy itself. Returns a job (if needed) to do more cleaning tasks.
func (p *Peer) MaybeDestroy() *DestroyPeerJob {
	if p.PendingRemove {
		log.Infof("%v is being destroyed, skip", p.Tag)
		return nil
	}
	initialized := p.peerStorage.isInitialized()
	asyncRemove := false
	if p.IsApplyingSnapshot() {
		if !p.Store().CancelApplyingSnap() {
			log.Infof("%v stale peer %v is applying snapshot")
			return nil
		}
		// There is no tasks in apply/local read worker.
		asyncRemove = false
	} else {
		asyncRemove = initialized
	}
	p.PendingRemove = true

<<<<<<< HEAD
	return &DestroyPeerJob {
		AsyncRemove: asyncRemove,
		Initialized: initialized,
		RegionId: p.regionId,
		Peer: ClonePeer(p.Peer),
=======
	return &DestroyPeerJob{
		AsyncRemove: asyncRemove,
		Initialized: initialized,
		RegionId:    p.regionId,
		Peer:        ClonePeer(p.Peer),
>>>>>>> 663a3d90
	}
}

/// Does the real destroy task which includes:
/// 1. Set the region to tombstone;
/// 2. Clear data;
/// 3. Notify all pending requests.
func (p *Peer) Destroy(ctx *PollContext, keepData bool) error {
	start := time.Now()
	region := CloneRegion(p.Region())
	log.Infof("%v begin to destroy", p.Tag)

	// Set Tombstone state explicitly
	kvWB := new(WriteBatch)
	raftWB := new(WriteBatch)
	if err := p.Store().clearMeta(kvWB, raftWB); err != nil {
		return err
	}
	var mergeState *rspb.MergeState
	if p.PendingMergeState != nil {
		mergeState = CloneMergeState(p.PendingMergeState)
	}
	if err := WritePeerState(kvWB, region, rspb.PeerState_Tombstone, mergeState); err != nil {
		return err
	}
	// write kv rocksdb first in case of restart happen between two write
	// Todo: sync = ctx.cfg.sync_log
	if err := kvWB.WriteToDB(ctx.engine.kv); err != nil {
		return err
	}
	if err := raftWB.WriteToDB(ctx.engine.raft); err != nil {
		return err
	}

	if p.Store().isInitialized() && !keepData {
		// If we meet panic when deleting data and raft log, the dirty data
		// will be cleared by a newer snapshot applying or restart.
		if err := p.Store().ClearData(); err != nil {
			log.Errorf("%v failed to schedule clear data task %v", p.Tag, err)
		}
	}

	for _, read := range p.pendingReads.reads {
		for _, r := range read.cmds {
			NotifyReqRegionRemoved(region.Id, r.Cb)
		}
		read.cmds = nil
	}
	p.pendingReads.reads = nil

	for _, proposal := range p.applyProposals {
		NotifyReqRegionRemoved(region.Id, proposal.Cb)
	}
	p.applyProposals = nil

	log.Infof("%v destroy itself, takes %v", p.Tag, time.Now().Sub(start))
	return nil
}

func (p *Peer) isInitialized() bool {
	return p.peerStorage.isInitialized()
}

func (p *Peer) Region() *metapb.Region {
	return p.peerStorage.Region()
}

/// Set the region of a peer.
///
/// This will update the region of the peer, caller must ensure the region
/// has been preserved in a durable device.
func (p *Peer) SetRegion(host *CoprocessorHost, region *metapb.Region) {
	if p.Region().GetRegionEpoch().GetVersion() < region.GetRegionEpoch().GetVersion() {
		// Epoch version changed, disable read on the localreader for this region.
		p.leaderLease.ExpireRemoteLease()
	}
	p.Store().SetRegion(CloneRegion(region))

	if !p.PendingRemove {
		host.OnRegionChanged(p.Region(), RegionChangeEvent_Update, p.GetRole())
	}
}

func (p *Peer) PeerId() uint64 {
	return p.Peer.GetId()
}

func (p *Peer) GetRaftStatus() *raft.Status {
	return p.RaftGroup.Status()
}

func (p *Peer) LeaderId() uint64 {
	return p.RaftGroup.Raft.Lead
}

func (p *Peer) IsLeader() bool {
	return p.RaftGroup.Raft.State == raft.StateLeader
}

<<<<<<< HEAD
func (p *Peer) GetRole()  raft.StateType {
=======
func (p *Peer) GetRole() raft.StateType {
>>>>>>> 663a3d90
	return p.RaftGroup.Raft.State
}

func (p *Peer) Store() *PeerStorage {
	return p.peerStorage
}

func (p *Peer) IsApplyingSnapshot() bool {
	return p.Store().IsApplyingSnapshot()
}

/// Returns `true` if the raft group has replicated a snapshot but not committed it yet.
func (p *Peer) HasPendingSnapshot() bool {
	return p.RaftGroup.GetSnap() != nil
}

func (p *Peer) Send(trans chan<- *rspb.RaftMessage, msgs []eraftpb.Message) error {
	for _, msg := range msgs {
		msgType := msg.MsgType
		err := p.sendRaftMessage(msg, trans)
		if err != nil {
			return err
		}
		switch msgType {
		case eraftpb.MessageType_MsgTimeoutNow:
			// After a leader transfer procedure is triggered, the lease for
			// the old leader may be expired earlier than usual, since a new leader
			// may be elected and the old leader doesn't step down due to
			// network partition from the new leader.
			// For lease safety during leader transfer, transit `leader_lease`
			// to suspect.
			p.leaderLease.Suspect(time.Now())
		default:
		}
	}
	return nil
}

/// Steps the raft message.
func (p *Peer) Step(m *eraftpb.Message) error {
	if p.IsLeader() && m.GetFrom() != InvalidID {
		p.PeerHeartbeats[m.GetFrom()] = time.Now()
		// As the leader we know we are not missing.
		p.leaderMissingTime = nil
	} else if m.GetFrom() == p.LeaderId() {
		// As another role know we're not missing.
		p.leaderMissingTime = nil
	}
	return p.RaftGroup.Step(*m)
}

/// Checks and updates `peer_heartbeats` for the peer.
func (p *Peer) CheckPeers() {
	if !p.IsLeader() {
<<<<<<< HEAD
		p.PeerHeartbeats = make(map[uint64]time.Time)
=======
		if len(p.PeerHeartbeats) > 0 {
			p.PeerHeartbeats = make(map[uint64]time.Time)
		}
>>>>>>> 663a3d90
		return
	}
	if len(p.PeerHeartbeats) == len(p.Region().GetPeers()) {
		return
	}

	// Insert heartbeats in case that some peers never response heartbeats.
	region := p.Region()
	for _, peer := range region.GetPeers() {
<<<<<<< HEAD
		p.PeerHeartbeats[peer.GetId()] = time.Now()
=======
		if _, ok := p.PeerHeartbeats[peer.GetId()]; !ok {
			p.PeerHeartbeats[peer.GetId()] = time.Now()
		}
>>>>>>> 663a3d90
	}
}

/// Collects all down peers.
func (p *Peer) CollectDownPeers(maxDuration time.Duration) []*pdpb.PeerStats {
	downPeers := make([]*pdpb.PeerStats, 0)
	for _, peer := range p.Region().GetPeers() {
		if peer.GetId() == p.Peer.GetId() {
			continue
		}
		if hb, ok := p.PeerHeartbeats[peer.GetId()]; ok {
<<<<<<< HEAD
			if time.Since(hb) > maxDuration {
				stats := &pdpb.PeerStats{
					Peer: peer,
					DownSeconds: uint64(time.Since(hb).Seconds()),
=======
			elapsed := time.Since(hb)
			if elapsed > maxDuration {
				stats := &pdpb.PeerStats{
					Peer:        peer,
					DownSeconds: uint64(elapsed.Seconds()),
>>>>>>> 663a3d90
				}
				downPeers = append(downPeers, stats)
			}
		}
	}
	return downPeers
}

/// Collects all pending peers and update `peers_start_pending_time`.
func (p *Peer) CollectPendingPeers() []*metapb.Peer {
	pendingPeers := make([]*metapb.Peer, 0, len(p.Region().GetPeers()))
	status := p.RaftGroup.Status()
	truncatedIdx := p.Store().truncatedIndex()

	// status.Progress includes learner progress
	for id, progress := range status.Progress {
		if id == p.Peer.GetId() {
			continue
		}
		if progress.Match < truncatedIdx {
			if peer := p.GetPeerFromCache(id); peer != nil {
				pendingPeers = append(pendingPeers, peer)
<<<<<<< HEAD
				inPeersStartPendingTime := false
				for peerId, _ := range p.PeersStartPendingTime {
					if peerId == id {
						inPeersStartPendingTime = true
						break
					}
				}
				if !inPeersStartPendingTime {
=======
				if _, ok := p.PeersStartPendingTime[id]; !ok {
>>>>>>> 663a3d90
					now := time.Now()
					p.PeersStartPendingTime[id] = now
					log.Debugf("%v peer %v start pending at %v", p.Tag, id, now)
				}
			}
		}
	}
	return pendingPeers
}

<<<<<<< HEAD

func (p *Peer) clearPeersStartPendingTime() {
	for id := range p.PeersStartPendingTime {
		delete (p.PeersStartPendingTime, id)
=======
func (p *Peer) clearPeersStartPendingTime() {
	for id := range p.PeersStartPendingTime {
		delete(p.PeersStartPendingTime, id)
>>>>>>> 663a3d90
	}
}

/// Returns `true` if any new peer catches up with the leader in replicating logs.
/// And updates `PeersStartPendingTime` if needed.
func (p *Peer) AnyNewPeerCatchUp(peerId uint64) bool {
	if len(p.PeersStartPendingTime) == 0 {
		return false
	}
	if !p.IsLeader() {
		p.clearPeersStartPendingTime()
		return false
	}
<<<<<<< HEAD
	for id, _ := range p.PeersStartPendingTime {
		if id == peerId {
			continue
		}
		truncatedIdx := p.Store().truncatedIndex()
		if progress, ok := p.RaftGroup.Raft.Prs[peerId]; ok {
			if progress.Match >= truncatedIdx {
				if startPendingTime, ok := p.PeersStartPendingTime[id]; ok {
					delete(p.PeersStartPendingTime, id)
					elapsed := time.Since(startPendingTime)
					log.Debugf("%v peer %v has caught up logs, elapsed: %v", p.Tag, id, elapsed)
				}
=======
	if startPendingTime, ok := p.PeersStartPendingTime[peerId]; ok {
		truncatedIdx := p.Store().truncatedIndex()
		if progress, ok := p.RaftGroup.Raft.Prs[peerId]; ok {
			if progress.Match >= truncatedIdx {
				delete(p.PeersStartPendingTime, peerId)
				elapsed := time.Since(startPendingTime)
				log.Debugf("%v peer %v has caught up logs, elapsed: %v", p.Tag, peerId, elapsed)
>>>>>>> 663a3d90
				return true
			}
		}
	}
	return false
}

func (p *Peer) CheckStaleState(ctx *PollContext) StaleState {
	if p.IsLeader() {
		// Leaders always have valid state.
		//
		// We update the leader_missing_time in the `func Step`. However one peer region
		// does not send any raft messages, so we have to check and update it before
		// reporting stale states.
		p.leaderMissingTime = nil
		return StaleStateValid
	}
	naivePeer := !p.isInitialized() || p.RaftGroup.Raft.IsLearner
	// Updates the `leader_missing_time` according to the current state.
	//
	// If we are checking this it means we suspect the leader might be missing.
	// Mark down the time when we are called, so we can check later if it's been longer than it
	// should be.
	if p.leaderMissingTime == nil {
		now := time.Now()
		p.leaderMissingTime = &now
		return StaleStateValid
	} else {
<<<<<<< HEAD
		if time.Since(*p.leaderMissingTime) >= ctx.Cfg.MaxLeaderMissingDuration {
=======
		elapsed := time.Since(*p.leaderMissingTime)
		if elapsed >= ctx.Cfg.MaxLeaderMissingDuration {
>>>>>>> 663a3d90
			// Resets the `leader_missing_time` to avoid sending the same tasks to
			// PD worker continuously during the leader missing timeout.
			now := time.Now()
			p.leaderMissingTime = &now
			return StaleStateToValidate
<<<<<<< HEAD
		} else if time.Since(*p.leaderMissingTime) >= ctx.Cfg.AbnormalLeaderMissingDuration && !naivePeer {
=======
		} else if elapsed >= ctx.Cfg.AbnormalLeaderMissingDuration && !naivePeer {
>>>>>>> 663a3d90
			// A peer is considered as in the leader missing state
			// if it's initialized but is isolated from its leader or
			// something bad happens that the raft group can not elect a leader.
			return StaleStateLeaderMissing
		}
		return StaleStateValid
	}
}

<<<<<<< HEAD
// We are not going to port local reader module
func (p *Peer) OnRoleChanged(ctx *PollContext, ready *raft.Ready) {
	ss := ready.SoftState
	if ss != nil {
		if ss.RaftState == raft.StateFollower {
=======
func (p *Peer) OnRoleChanged(ctx *PollContext, ready *raft.Ready) {
	ss := ready.SoftState
	if ss != nil {
		if ss.RaftState == raft.StateLeader {
>>>>>>> 663a3d90
			p.HeartbeatPd(ctx)
		}
		ctx.CoprocessorHost.OnRoleChanged(p.Region(), ss.RaftState)
	}
}

func (p *Peer) ReadyToHandlePendingSnap() bool {
	// If apply worker is still working, written apply state may be overwritten
	// by apply worker. So we have to wait here.
	// Please note that committed_index can't be used here. When applying a snapshot,
	// a stale heartbeat can make the leader think follower has already applied
	// the snapshot, and send remaining log entries, which may increase committed_index.
	return p.LastApplyingIdx == p.Store().AppliedIndex()
}

func (p *Peer) readyToHandleRead() bool {
	// 1. There may be some values that are not applied by this leader yet but the old leader,
	// if applied_index_term isn't equal to current term.
	// 2. There may be stale read if the old leader splits really slow,
	// the new region may already elected a new leader while
	// the old leader still think it owns the splitted range.
	// 3. There may be stale read if a target leader is in another store and
	// applied commit merge, written new values, but the sibling peer in
	// this store does not apply commit merge, so the leader is not ready
	// to read, until the merge is rollbacked.
	return p.Store().appliedIndexTerm == p.Term() && !p.isSplitting() && !p.isMerging()
}

func (p *Peer) isSplitting() bool {
	return p.lastCommittedSplitIdx > p.Store().AppliedIndex()
}

func (p *Peer) isMerging() bool {
	return p.lastCommittedPrepareMergeIdx > p.Store().AppliedIndex() || p.PendingMergeState != nil
}

func (p *Peer) TakeApplyProposals() *RegionProposal {
	if len(p.applyProposals) == 0 {
		return nil
	}
	props := p.applyProposals
<<<<<<< HEAD
	p.applyProposals = make([]*Proposal, 0)
=======
	p.applyProposals = nil
>>>>>>> 663a3d90
	return NewRegionProposal(p.PeerId(), p.regionId, props)
}

func (p *Peer) HandleRaftReadyAppend(ctx *PollContext) {
	if p.PendingRemove {
		return
	}
	if p.Store().CheckApplyingSnap() {
		// If we continue to handle all the messages, it may cause too many messages because
		// leader will send all the remaining messages to this follower, which can lead
		// to full message queue under high load.
<<<<<<< HEAD
		log.Debugf("%v still applying snapshot, skip further handling")
=======
		log.Debugf("%v still applying snapshot, skip further handling", p.Tag)
>>>>>>> 663a3d90
		return
	}

	if len(p.pendingMessages) > 0 {
		messages := p.pendingMessages
<<<<<<< HEAD
		p.pendingMessages = make([]eraftpb.Message, 0)
		ctx.needFlushTrans = true
		p.Send(ctx.trans, messages)
=======
		p.pendingMessages = nil
		ctx.needFlushTrans = true
		if err := p.Send(ctx.trans, messages); err != nil {
			log.Warnf("%v clear snapshot pengding messages err: %v", p.Tag, err)
		}
>>>>>>> 663a3d90
	}

	if p.HasPendingSnapshot() && !p.ReadyToHandlePendingSnap() {
		log.Debugf("%v [apply_id: %v, last_applying_idx: %v] is not ready to apply snapshot.", p.Tag, p.Store().AppliedIndex(), p.LastApplyingIdx)
		return
	}

	if !p.RaftGroup.HasReadySince(&p.LastApplyingIdx) {
		return
	}

	log.Debugf("%v handle raft ready", p.Tag)

	ready := p.RaftGroup.ReadySince(p.LastApplyingIdx)
	p.OnRoleChanged(ctx, &ready)

	// The leader can write to disk and replicate to the followers concurrently
	// For more details, check raft thesis 10.2.1.
	if p.IsLeader() {
<<<<<<< HEAD
		p.Send(ctx.trans, ready.Messages)
		ctx.needFlushTrans = true
=======
		ctx.needFlushTrans = true
		if err := p.Send(ctx.trans, ready.Messages); err != nil {
			log.Warnf("%v leader send message err: %v", p.Tag, err)
		}
>>>>>>> 663a3d90
		ready.Messages = ready.Messages[:0]
	}

	invokeCtx, err := p.Store().HandleRaftReady(ctx, &ready)
	if err != nil {
		panic(fmt.Sprintf("failed to handle raft ready, error: %v", err))
	}
<<<<<<< HEAD
	ctx.ReadyRes = append(ctx.ReadyRes, ReadyICPair{Ready:ready, IC:invokeCtx})
=======
	ctx.ReadyRes = append(ctx.ReadyRes, ReadyICPair{Ready: ready, IC: invokeCtx})
>>>>>>> 663a3d90
}

func (p *Peer) PostRaftReadyAppend(ctx *PollContext, ready *raft.Ready, invokeCtx InvokeContext) *ApplySnapResult {
	if invokeCtx.hasSnapshot() {
		// When apply snapshot, there is no log applied and not compacted yet.
		p.RaftLogSizeHint = 0
	}

	applySnapResult := p.Store().PostReady(&invokeCtx)
	if applySnapResult != nil && p.Peer.GetIsLearner() {
		// The peer may change from learner to voter after snapshot applied.
		var pr *metapb.Peer
		for _, peer := range p.Region().GetPeers() {
			if peer.GetId() == p.Peer.GetId() {
				pr = &metapb.Peer{
<<<<<<< HEAD
					Id: peer.Id,
					StoreId: peer.Id,
=======
					Id:        peer.Id,
					StoreId:   peer.Id,
>>>>>>> 663a3d90
					IsLearner: peer.IsLearner,
				}
			}
		}
		if !PeerEqual(pr, p.Peer) {
			log.Infof("%v meta changed in applying snapshot, before %v, after %v", p.Tag, p.Peer, pr)
			p.Peer = pr
		}
	}

	if !p.IsLeader() {
		if p.IsApplyingSnapshot() {
			p.pendingMessages = ready.Messages
			ready.Messages = nil
		} else {
<<<<<<< HEAD
			p.Send(ctx.trans, ready.Messages)
=======
			if err := p.Send(ctx.trans, ready.Messages); err != nil {
				log.Warnf("%v follower send messages err: %v", p.Tag, err)
			}
>>>>>>> 663a3d90
			ctx.needFlushTrans = true
		}
	}

	if applySnapResult != nil {
		p.Activate(ctx)
	}

	return applySnapResult
}

<<<<<<< HEAD
func (p *Peer) HandleRaftReadyApply(ctx *PollContext, ready *raft.Ready) {
	// Call `HandleRaftCommittedEntries` directly here may lead to inconsistency.
	// In some cases, there will be some pending committed entries when applying a
	// snapshot. If we call `HandleRaftCommittedEntries` directly, these updates
	// will be written to disk. Because we apply snapshot asynchronously, so these
	// updates will soon be removed. But the soft state of raft is still be updated
	// in memory. Hence when handle ready next time, these updates won't be included
	// in `ready.committed_entries` again, which will lead to inconsistency.
	if p.IsApplyingSnapshot() {
		// Snapshot's metadata has been applied.
		p.LastApplyingIdx = p.Store().truncatedIndex()
	} else {
		committedEntries := ready.CommittedEntries
		ready.CommittedEntries = nil
		// leader needs to update lease and last commited split index.
		leaseToBeUpdated, splitToBeUpdated, mergeToBeUpdated := p.IsLeader(), p.IsLeader(), p.IsLeader()
		if !leaseToBeUpdated {
			// It's not leader anymore, we are safe to clear proposals. If it becomes leader
			// again, the lease should be updated when election is finished, old proposals
			// have no effect.
			p.proposals.Clear()
		}
		for _, entry := range committedEntries {
			// raft meta is very small, can be ignored.
			p.RaftLogSizeHint += uint64(len(entry.Data))
			if leaseToBeUpdated {
				proposeTime := p.findProposeTime(entry.Index, entry.Term)
				if proposeTime != nil {
					p.MaybeRenewLeaderLease(*proposeTime)
					leaseToBeUpdated = false
				}
			}

			// We care about split/merge commands that are committed in the current term.
			if entry.Term == p.Term() && (splitToBeUpdated || mergeToBeUpdated) {
				//ctx := NewProposalContextFromBytes(entry.Context)
				proposalCtx := NewProposalContextFromBytes([]byte{0})
				if splitToBeUpdated && proposalCtx.contains(ProposalContext_Split) {
					// We dont need to suspect its lease because peers of new region that
					// in other store do not start election before theirs election timeout
					// which is longer than the max leader lease.
					// It's safe to read local within its current lease, however, it's not
					// safe to renew its lease.
					p.lastCommittedSplitIdx = entry.Index
					splitToBeUpdated = false
				}
				if mergeToBeUpdated && proposalCtx.contains(ProposalContext_PrepareMerge) {
					// We committed prepare merge, to prevent unsafe read index,
					// we must record its index.
					p.lastCommittedPrepareMergeIdx = entry.Index
					// After prepare_merge is committed, the leader can not know
					// when the target region merges majority of this region, also
					// it can not know when the target region writes new values.
					// To prevent unsafe local read, we suspect its leader lease.
					p.leaderLease.Suspect(time.Now())
					mergeToBeUpdated = false
				}
			}
		}

		l := len(committedEntries)
		if l > 0 {
			p.LastApplyingIdx = committedEntries[l-1].Index
			if p.LastApplyingIdx >= p.lastUrgentProposalIdx {
				// Urgent requests are flushed, make it lazy again.
				p.RaftGroup.SkipBcastCommit(true)
				p.lastUrgentProposalIdx = math.MaxUint64
			}
			apply := &ApplyTask{
				RegionId: p.regionId,
				Term: p.Term(),
				Entries: committedEntries,
			}
			ctx.applyRouter.ScheduleTask(p.regionId, apply)
		}

		p.ApplyReads(ctx, ready)

		p.RaftGroup.Advance(*ready)
		if p.IsApplyingSnapshot() {
			// Because we only handle raft ready when not applying snapshot, so following
			// line won't be called twice for the same snapshot.
			p.RaftGroup.AdvanceApply(p.LastApplyingIdx)
		}
	}
}

func (p *Peer) ApplyReads(ctx *PollContext, ready *raft.Ready) {
	var proposeTime *time.Time
	if p.readyToHandleRead() {
		for _, state := range ready.ReadStates {
			read := p.pendingReads.PopFront()
			if read == nil {
				panic("read should exist")
			}
			if bytes.Compare(state.RequestCtx, read.bianryId()) != 0 {
				panic(fmt.Sprintf("request ctx: %v not equal to read id: %v", state.RequestCtx, read.bianryId()))
			}
			for _, reqCb := range read.cmds {
				reqCb.Cb(p.handleRead(ctx, reqCb.Req, true));
			}
			read.cmds = nil
			proposeTime = read.renewLeaseTime
		}
	} else {
		for _, state := range ready.ReadStates {
			read := p.pendingReads.reads[p.pendingReads.readyCnt]
			if bytes.Compare(state.RequestCtx, read.bianryId()) != 0 {
				panic(fmt.Sprintf("request ctx: %v not equal to read id: %v", state.RequestCtx, read.bianryId()))
			}
			p.pendingReads.readyCnt += 1
			proposeTime = read.renewLeaseTime
		}
	}

	// Note that only after handle read_states can we identify what requests are
	// actually stale.
	if ready.SoftState != nil {
		// all uncommitted reads will be dropped silently in raft.
		p.pendingReads.ClearUncommitted(p.Term())
	}

	if proposeTime != nil {
		// `propose_time` is a placeholder, here cares about `Suspect` only,
		// and if it is in `Suspect` phase, the actual timestamp is useless.
		if p.leaderLease.Inspect(proposeTime) == LeaseState_Suspect {
			return
		}
		p.MaybeRenewLeaderLease(*proposeTime)
	}
}

func (p *Peer) PostApply(ctx *PollContext, applyState rspb.RaftApplyState, appliedIndexTerm uint64, merged bool, applyMetrics *ApplyMetrics) bool {
	hasReady := false
	if p.IsApplyingSnapshot() {
		panic("should not applying snapshot")
	}

	if !merged {
		p.RaftGroup.AdvanceApply(applyState.AppliedIndex)
	}

	p.Store().applyState = &applyState
	p.Store().appliedIndexTerm = appliedIndexTerm

	p.PeerStat.WrittenBytes += applyMetrics.WrittenBytes
	p.PeerStat.WrittenKeys += applyMetrics.WrittenKeys
	p.deleteKeysHint += applyMetrics.DeleteKeysHint
	diff := p.SizeDiffHint + applyMetrics.SizeDiffHint
	if diff > 0 {
		p.SizeDiffHint = diff
	} else {
		p.SizeDiffHint = 0
	}

	if p.HasPendingSnapshot() && p.ReadyToHandlePendingSnap() {
		hasReady = true
	}

	if p.pendingReads.readyCnt > 0 && p.readyToHandleRead() {
		for i := 0; i < p.pendingReads.readyCnt; i++ {
			read := p.pendingReads.PopFront()
			if read == nil {
				panic("read is nil, this should not happen")
			}
			for _, reqCb := range read.cmds {
				reqCb.Cb(p.handleRead(ctx, reqCb.Req, true))
			}
			read.cmds = read.cmds[:0]
		}
		p.pendingReads.readyCnt = 0
	}

	return hasReady
}

func (p *Peer) PostSplit() {
	// Reset delete_keys_hint and size_diff_hint.
	p.deleteKeysHint = 0
	p.SizeDiffHint = 0
}

=======
>>>>>>> 663a3d90
// Try to renew leader lease.
func (p *Peer) MaybeRenewLeaderLease(ts time.Time) {
	// A non-leader peer should never has leader lease.
	// A splitting leader should not renew its lease.
	// Because we split regions asynchronous, the leader may read stale results
	// if splitting runs slow on the leader.
	// // A merging leader should not renew its lease.
	// Because we merge regions asynchronous, the leader may read stale results
	// if commit merge runs slow on sibling peers.
	if !p.IsLeader() || p.isSplitting() || p.isMerging() {
		return
	}
	p.leaderLease.Renew(ts)
}

func (p *Peer) MaybeCampaign(parentIsLeader bool) bool {
	// The peer campaigned when it was created, no need to do it again.
<<<<<<< HEAD
	if len(p.Region().GetPeers()) <= 1 || !parentIsLeader{
=======
	if len(p.Region().GetPeers()) <= 1 || !parentIsLeader {
>>>>>>> 663a3d90
		return false
	}

	// If last peer is the leader of the region before split, it's intuitional for
	// it to become the leader of new split region.
	p.RaftGroup.Campaign()
	return true
}

func (p *Peer) findProposeTime(index, term uint64) *time.Time {
	for {
		meta := p.proposals.PopFront(term)
		if meta == nil {
			return nil
		}
		if meta.Index == index && meta.Term == term {
			return meta.RenewLeaseTime
		}
	}
	return nil
}

<<<<<<< HEAD
// Propose a request.
//
// Return true means the request has been proposed successfully.
func (p *Peer) Propose(ctx *PollContext, cb Callback, req *raft_cmdpb.RaftCmdRequest, errResp *raft_cmdpb.RaftCmdResponse) bool {
	if p.PendingRemove {
		return false
	}

	isConfChange := false
	isUrgent := IsUrgentRequest(req)

	policy, err := p.inspect(req)
	if err != nil {
		BindRespError(errResp, err)
		cb(errResp, nil)
		return false
	}
	var idx uint64
	switch policy {
	case RequestPolicy_ReadLocal:
		p.readLocal(ctx, req, cb)
		return false
	case RequestPolicy_ReadIndex:
		return p.readIndex(ctx, req, errResp, cb)
	case RequestPolicy_ProposeNormal:
		idx, err = p.ProposeNormal(ctx, req)
	case RequestPolicy_ProposeTransferLeader:
		return p.ProposeTransferLeader(ctx, req, cb)
	case RequestPolicy_ProposeConfChange:
		isConfChange = true
		idx, err = p.ProposeConfChange(ctx, req)
	}

	if err != nil {
		BindRespError(errResp, err)
		cb(errResp, nil)
		return false
	}

	if isUrgent {
		p.lastUrgentProposalIdx = idx
		// Eager flush to make urgent proposal be applied on all nodes as soon as
		// possible.
		p.RaftGroup.SkipBcastCommit(false)
	}
	meta := &ProposalMeta{
		Index: idx,
		Term: p.Term(),
		RenewLeaseTime: nil,
	}
	p.PostPropose(meta, isConfChange, cb)
	return true
}

func (p *Peer) PostPropose(meta *ProposalMeta, isConfChange bool, cb Callback) {
	// Try to renew leader lease on every consistent read/write request.
	t := time.Now()
	meta.RenewLeaseTime = &t
	proposal := &Proposal{
		isConfChange: isConfChange,
		index: meta.Index,
		term: meta.Term,
		Cb: cb,
	}
	p.applyProposals = append(p.applyProposals, proposal)
	p.proposals.Push(meta)
}

/// Count the number of the healthy nodes.
/// A node is healthy when
/// 1. it's the leader of the Raft group, which has the latest logs
/// 2. it's a follower, and it does not lag behind the leader a lot.
///    If a snapshot is involved between it and the Raft leader, it's not healthy since
///    it cannot works as a node in the quorum to receive replicating logs from leader.
func (p *Peer) countHealthyNode(progress map[uint64]raft.Progress) int {
	healthy := 0
	for _, pr := range progress {
		if pr.Match >= p.Store().truncatedIndex() {
			healthy += 1
		}
	}
	return healthy
}

/// Validate the `ConfChange` request and check whether it's safe to
/// propose the specified conf change request.
/// It's safe iff at least the quorum of the Raft group is still healthy
/// right after that conf change is applied.
/// Define the total number of nodes in current Raft cluster to be `total`.
/// To ensure the above safety, if the cmd is
/// 1. A `AddNode` request
///    Then at least '(total + 1)/2 + 1' nodes need to be up to date for now.
/// 2. A `RemoveNode` request
///    Then at least '(total - 1)/2 + 1' other nodes (the node about to be removed is excluded)
///    need to be up to date for now. If 'allow_remove_leader' is false then
///    the peer to be removed should not be the leader.
func (p *Peer) checkConfChange(ctx *PollContext, cmd *raft_cmdpb.RaftCmdRequest) error {
	changePeer := GetChangePeerCmd(cmd)
	if changePeer == nil {
		panic("Change Peer is nil")
	}
	changeType := changePeer.GetChangeType()
	peer := changePeer.GetPeer()

	// Check the request itself is valid or not.
	if (changeType == eraftpb.ConfChangeType_AddNode && peer.IsLearner) ||
		(changeType == eraftpb.ConfChangeType_AddLearnerNode && !peer.IsLearner) {
		log.Warnf("%s conf change type: %v, but got peer %v", p.Tag, changeType, peer)
		return fmt.Errorf("invalid conf change request")
	}

	if changeType == eraftpb.ConfChangeType_RemoveNode && !ctx.Cfg.AllowRemoveLeader && peer.Id == p.PeerId() {
		log.Warnf("%s rejects remove leader request %v", p.Tag, changePeer)
		return fmt.Errorf("ignore remove leader")
	}

	status := p.RaftGroup.Status()
	total := len(status.Progress)
	if total == 1 {
		// It's always safe if there is only one node in the cluster.
		return nil
	}

	switch changeType {
	case eraftpb.ConfChangeType_AddNode:
		if pr, ok := status.Progress[peer.Id]; ok && pr.IsLearner {
			// For promote learner to voter.
			pr.IsLearner = false
			status.Progress[peer.Id] = pr
		} else {
			status.Progress[peer.Id] = raft.Progress{}
		}
	case eraftpb.ConfChangeType_RemoveNode:
		if peer.GetIsLearner() {
			// If the node is a learner, we can return directly.
			return nil
		}
		if _, ok := status.Progress[peer.Id]; ok {
			// It's always safe to remove a not existing node.
			return nil
		}
	case eraftpb.ConfChangeType_AddLearnerNode:
		return nil
	}

	healthy := p.countHealthyNode(status.Progress)
	quorumAfterChange := Quorum(len(status.Progress))
	if healthy >= quorumAfterChange {
		return nil
	}

	log.Infof("%v rejects unsafe conf chagne request %v, total %v, healthy %v, " +
		"quorum after change %v", p.Tag, changePeer, total, healthy, quorumAfterChange)

	return fmt.Errorf("unsafe to perform conf change %v, total %v, healthy %v, quorum after chagne %v",
	changePeer, total, healthy, quorumAfterChange)
}

func Quorum(total int) int {
	return total/2 + 1
}

func (p *Peer) transferLeader(peer *metapb.Peer) {
	log.Infof("%v transfer leader to %v", p.Tag, peer)

	p.RaftGroup.TransferLeader(peer.GetId())
}

func (p *Peer) readyToTransferLeader(ctx *PollContext, peer *metapb.Peer) bool {
	peerId := peer.GetId()
	status := p.RaftGroup.Status()

	if _, ok := status.Progress[peerId]; !ok {
		return false
	}

	for _, pr := range status.Progress {
		if pr.State == raft.ProgressStateSnapshot {
			return false
		}
	}
	if p.RecentAddedPeer.Contains(peerId) {
		log.Debugf("%v reject tranfer leader to %v due to the peer was added recently", p.Tag, peer)
		return false
	}

	lastIndex, _ := p.Store().LastIndex()

	return lastIndex <= status.Progress[peerId].Match + ctx.Cfg.LeaderTransferMaxLogLag
}

func (p *Peer) readLocal(ctx *PollContext, req *raft_cmdpb.RaftCmdRequest, cb Callback) {
	cb(p.handleRead(ctx, req, false))
}

func (p *Peer) preReadIndex() error {
	// See more in ReadyToHandleRead().
	if p.isSplitting() {
		return fmt.Errorf("can not read index due to split")
	}
	if p.isMerging() {
		return fmt.Errorf("can not read index due to merge")
	}
	return nil
}

// Returns a boolean to indicate whether the `read` is proposed or not.
// For these cases it won't be proposed:
// 1. The region is in merging or splitting;
// 2. The message is stale and dropped by the Raft group internally;
// 3. There is already a read request proposed in the current lease;
func (p *Peer) readIndex(pollCtx *PollContext, req *raft_cmdpb.RaftCmdRequest, errResp *raft_cmdpb.RaftCmdResponse, cb Callback) bool {
	err := p.preReadIndex()
	if err != nil {
		log.Debugf("%v prevents unsafe read index, err: %v", p.Tag, err)
		BindRespError(errResp, err)
		cb(errResp, nil)
		return false
	}

	now := time.Now()
	renewLeaseTime := &now
	readsLen := len(p.pendingReads.reads)
	if readsLen > 0 {
		read := p.pendingReads.reads[readsLen-1]
		if (read.renewLeaseTime.Add(pollCtx.Cfg.RaftStoreMaxLeaderLease).After(*renewLeaseTime)) {
			read.cmds = append(read.cmds, &ReqCbPair{Req:req, Cb:cb})
			return false
		}
	}

	lastPendingReadCount := p.RaftGroup.Raft.PendingReadCount()
	lastReadyReadCount := p.RaftGroup.Raft.ReadyReadCount()

	id := p.pendingReads.NextId()
	ctx := make([]byte, 8)
	binary.BigEndian.PutUint64(ctx, id)
	p.RaftGroup.ReadIndex(ctx)

	pendingReadCount := p.RaftGroup.Raft.PendingReadCount()
	readyReadCount := p.RaftGroup.Raft.ReadyReadCount()

	if pendingReadCount == lastPendingReadCount && readyReadCount == lastReadyReadCount {
		// The message gets dropped silently, can't be handled anymore.
		NotifyStaleReq(p.Term(), cb)
		return false
	}

	cmds := make([]*ReqCbPair, 0, 1)
	cmds = append(cmds, &ReqCbPair{req, cb})
	p.pendingReads.reads = append(p.pendingReads.reads, NewReadIndexRequest(id, cmds, renewLeaseTime))

	// TimeoutNow has been sent out, so we need to propose explicitly to
	// update leader lease.
	if p.leaderLease.Inspect(renewLeaseTime) == LeaseState_Suspect {
		req := new(raft_cmdpb.RaftCmdRequest)
		if index, err := p.ProposeNormal(pollCtx, req); err == nil {
			meta := &ProposalMeta {
				Index: index,
				Term: p.Term(),
				RenewLeaseTime: renewLeaseTime,
			}
			p.PostPropose(meta, false, EmptyCallback)
		}
	}

	return true
}

func (p *Peer) GetMinProgress() uint64 {
	var minMatch uint64 = math.MaxUint64
	hasProgress := false
	for _, pr := range p.RaftGroup.Status().Progress {
		hasProgress = true
		if pr.Match < minMatch {
			minMatch = pr.Match
		}
	}
	if !hasProgress {
		return 0
	}
	return minMatch
}

func (p *Peer) preProposePrepareMerge(ctx *PollContext, req *raft_cmdpb.RaftCmdRequest) error {
	lastIndex := p.RaftGroup.Raft.RaftLog.LastIndex()
	minProgress := p.GetMinProgress()
	minIndex := minProgress + 1
	if minProgress == 0 || lastIndex - minProgress > ctx.Cfg.MergeMaxLogGap {
		return fmt.Errorf("log gap (%v, %v] is too large, skip merge", minProgress, lastIndex)
	}

	entrySize := 0

	ents, err := p.RaftGroup.Raft.RaftLog.Entries(minIndex, math.MaxUint64)
	if err != nil {
		return err
	}
	for _, entry := range ents {
		entrySize += len(entry.Data)
		if entry.EntryType == eraftpb.EntryType_EntryConfChange {
			return fmt.Errorf("log gap contains conf change, skip merging.")
		}
		if len(entry.Data) == 0 {
			continue
		}
		cmd := raft_cmdpb.RaftCmdRequest{}
		err := cmd.Unmarshal(entry.Data)
		if err != nil {
			panic(fmt.Sprintf("%v data is corrupted at %v, error: %v", p.Tag, entry.Index, err))
		}
		if cmd.AdminRequest == nil {
			continue
		}
		cmdType := cmd.AdminRequest.GetCmdType()
		switch cmdType {
			case raft_cmdpb.AdminCmdType_TransferLeader, raft_cmdpb.AdminCmdType_ComputeHash,
			raft_cmdpb.AdminCmdType_VerifyHash, raft_cmdpb.AdminCmdType_InvalidAdmin:
			continue
		default:
		}

		// Any command that can change epoch or log gap should be rejected.
		return fmt.Errorf("log gap contains admin request %v, skip merging.", cmdType)
	}

	if float64(entrySize) > float64(ctx.Cfg.RaftEntryMaxSize) * 0.9 {
		return fmt.Errorf("log gap size exceed entry size limit, skip merging.")
	}

	req.AdminRequest.PrepareMerge.MinIndex = minIndex
	return nil
}

func (p *Peer) PrePropose(pollCtx *PollContext, req *raft_cmdpb.RaftCmdRequest) (*ProposalContext, error) {
	if err := pollCtx.CoprocessorHost.PrePropose(p.Region(), req); err != nil {
		return nil, err
	}
	ctx := new(ProposalContext)

	if getSyncLogFromRequest(req) {
		ctx.insert(ProposalContext_SyncLog)
	}

	if req.AdminRequest == nil {
		return ctx, nil
	}

	switch req.AdminRequest.GetCmdType() {
	case raft_cmdpb.AdminCmdType_Split, raft_cmdpb.AdminCmdType_BatchSplit:
		ctx.insert(ProposalContext_Split)
	default:
	}

	if req.AdminRequest.PrepareMerge != nil {
		err := p.preProposePrepareMerge(pollCtx, req)
		if err != nil {
			return nil, err
		}
		ctx.insert(ProposalContext_PrepareMerge)
	}

	return ctx, nil
}

func (p *Peer) ProposeNormal(pollCtx *PollContext, req *raft_cmdpb.RaftCmdRequest) (uint64, error) {
	if p.PendingMergeState != nil && (req.AdminRequest == nil || req.AdminRequest.CmdType != raft_cmdpb.AdminCmdType_RollbackMerge) {
		return 0, fmt.Errorf("peer in merging mode, can't do proposal.")
	}

	// TODO: validate request for unexpected changes.
	// ctx, err := p.PrePropose(pollCtx, req)
	_, err := p.PrePropose(pollCtx, req)
	if err != nil {
		log.Warnf("%v skip proposal: %v", p.Tag, err);
		return 0, err
	}
	data, err := req.Marshal()
	if err != nil {
		return 0, err
	}

	if uint64(len(data)) > pollCtx.Cfg.RaftEntryMaxSize {
		log.Errorf("entry is too large, entry size %v", len(data));
		return 0, &ErrRaftEntryTooLarge{RegionId: p.regionId, EntrySize: uint64(len(data))}
	}

	proposeIndex := p.nextProposalIndex()
	// Todo: after the raft implement propose with context, chagne to:
	// err = p.RaftGroup.Propose(ctx.ToVec(), data)
	err = p.RaftGroup.Propose(data)
	if err != nil {
		return 0, err
	}
	if proposeIndex == p.nextProposalIndex() {
		// The message is dropped silently, this usually due to leader absence
		// or transferring leader. Both cases can be considered as NotLeader error.
		return 0, &ErrNotLeader{RegionId: p.regionId}
	}

	return proposeIndex, nil
}

// Return true if the transfer leader request is accepted.
func (p *Peer) ProposeTransferLeader(ctx *PollContext, req *raft_cmdpb.RaftCmdRequest, cb Callback) bool {
	transferLeader := getTransferLeaderCmd(req)
	if transferLeader == nil {
		panic("transfer leader is nil")
	}
	peer := transferLeader.Peer

	transferred := false
	if p.readyToTransferLeader(ctx, peer) {
		p.transferLeader(peer)
		transferred = true
	} else {
		log.Infof("%v transfer leader message %v ignored directly", p.Tag, req)
		transferred = false
	}

	// transfer leader command doesn't need to replicate log and apply, so we
	// return immediately. Note that this command may fail, we can view it just as an advice
	cb(makeTransferLeaderResponse(), nil)

	return transferred
}

// Fails in such cases:
// 1. A pending conf change has not been applied yet;
// 2. Removing the leader is not allowed in the configuration;
// 3. The conf change makes the raft group not healthy;
// 4. The conf change is dropped by raft group internally.
func (p *Peer) ProposeConfChange(ctx *PollContext, req *raft_cmdpb.RaftCmdRequest) (uint64, error) {
	if p.PendingMergeState != nil {
		return 0, fmt.Errorf("peer in merging mode, can't do proposal.")
	}

	if p.RaftGroup.Raft.PendingConfIndex > p.Store().AppliedIndex() {
		log.Infof("%v there is a pending conf change, try later", p.Tag)
		return 0, fmt.Errorf("%v there is a pending conf change, try later", p.Tag)
	}

	if err := p.checkConfChange(ctx, req); err != nil {
		return 0, err
	}

	data, err := req.Marshal()
	if err != nil {
		return 0, err
	}

	changePeer := GetChangePeerCmd(req)
	if changePeer == nil {
		panic("Change Peer should not be nil")
	}
	var cc eraftpb.ConfChange
	cc.ChangeType = eraftpb.ConfChangeType(int32(changePeer.ChangeType))
	cc.NodeId = changePeer.Peer.Id
	cc.Context = data

	log.Infof("%v propose conf change %v peer %v", p.Tag, cc.ChangeType, cc.NodeId)

	proposeIndex := p.nextProposalIndex()
	//var proposalCtx ProposalContext = ProposalContext_SyncLog
	if err = p.RaftGroup.ProposeConfChange(cc); err != nil {
		return 0, err
	}
	if p.nextProposalIndex() == proposeIndex {
		// The message is dropped silently, this usually due to leader absence
		// or transferring leader. Both cases can be considered as NotLeader error.
		return 0, &ErrNotLeader{RegionId: p.regionId}
	}

	return proposeIndex, nil
}

func (p *Peer) handleRead(ctx *PollContext, req *raft_cmdpb.RaftCmdRequest, checkEpoch bool) (*raft_cmdpb.RaftCmdResponse, *DBSnapshot) {
	readExecutor := NewReadExecutor(ctx.dbBundle, checkEpoch, false)
	resp, snap := readExecutor.Execute(req, p.Region())
	BindRespTerm(resp, p.Term())
	return resp, snap
}

=======
>>>>>>> 663a3d90
func (p *Peer) Term() uint64 {
	return p.RaftGroup.Raft.Term
}

func (p *Peer) Stop() {
	p.Store().CancelApplyingSnap()
}

func (p *Peer) InsertPeerCache(peer *metapb.Peer) {
	p.peerCache[peer.Id] = peer
}

func (p *Peer) RemovePeerFromCache(peerId uint64) {
	delete(p.peerCache, peerId)
}

func (p *Peer) GetPeerFromCache(peerId uint64) *metapb.Peer {
	if peer, ok := p.peerCache[peerId]; ok {
		return &metapb.Peer{
<<<<<<< HEAD
			Id: peer.Id,
			StoreId: peer.StoreId,
=======
			Id:        peer.Id,
			StoreId:   peer.StoreId,
>>>>>>> 663a3d90
			IsLearner: peer.IsLearner,
		}
	}

	// Try to find in region, if found, set in cache.
	for _, peer := range p.Region().Peers {
		if peer.Id == peerId {
			p.peerCache[peerId] = &metapb.Peer{
<<<<<<< HEAD
				Id: peer.Id,
				StoreId: peer.StoreId,
				IsLearner: peer.IsLearner,
			}
			return &metapb.Peer{
				Id: peer.Id,
				StoreId: peer.StoreId,
=======
				Id:        peer.Id,
				StoreId:   peer.StoreId,
				IsLearner: peer.IsLearner,
			}
			return &metapb.Peer{
				Id:        peer.Id,
				StoreId:   peer.StoreId,
>>>>>>> 663a3d90
				IsLearner: peer.IsLearner,
			}
		}
	}
	return nil
}

func (p *Peer) HeartbeatPd(ctx *PollContext) {
<<<<<<< HEAD
	// Todo
=======
	// Todo: currently it is a place holder
>>>>>>> 663a3d90
}

func (p *Peer) sendRaftMessage(msg eraftpb.Message, trans chan<- *rspb.RaftMessage) error {
	sendMsg := new(rspb.RaftMessage)
	sendMsg.RegionId = p.regionId
	// set current epoch
	sendMsg.RegionEpoch = &metapb.RegionEpoch{
		ConfVer: p.Region().RegionEpoch.ConfVer,
		Version: p.Region().RegionEpoch.Version,
	}

	fromPeer := *p.Peer
	toPeer := p.GetPeerFromCache(msg.To)
	if toPeer == nil {
		return fmt.Errorf("failed to lookup recipient peer %v in region %v", msg.To, p.regionId)
	}
	log.Debugf("%v, send raft msg %v from %v to %v", p.Tag, msg.MsgType, fromPeer.Id, toPeer.Id)

	sendMsg.FromPeer = &fromPeer
	sendMsg.ToPeer = toPeer

	// There could be two cases:
	// 1. Target peer already exists but has not established communication with leader yet
	// 2. Target peer is added newly due to member change or region split, but it's not
	//    created yet
	// For both cases the region start key and end key are attached in RequestVote and
	// Heartbeat message for the store of that peer to check whether to create a new peer
	// when receiving these messages, or just to wait for a pending region split to perform
	// later.
	if p.Store().isInitialized() && isInitialMsg(&msg) {
		sendMsg.StartKey = append([]byte{}, p.Region().StartKey...)
		sendMsg.EndKey = append([]byte{}, p.Region().EndKey...)
	}
	sendMsg.Message = &msg

<<<<<<< HEAD
	trans<- sendMsg
	return nil
}

type RequestPolicy int

const (
	// Handle the read request directly without dispatch.
	RequestPolicy_ReadLocal RequestPolicy = 0 + iota
	// Handle the read request via raft's SafeReadIndex mechanism.
	RequestPolicy_ReadIndex
	RequestPolicy_ProposeNormal
	RequestPolicy_ProposeTransferLeader
	RequestPolicy_ProposeConfChange
	RequestPolicy_Invalid
)

type RequestInspector interface {
	// Has the current term been applied?
	hasAppliedToCurrentTerm() bool
	// Inspects its lease.
	inspectLease() LeaseState
	// Inspect a request, return a policy that tells us how to
	// handle the request.
	inspect(req *raft_cmdpb.RaftCmdRequest)
}

func (p *Peer) hasAppliedToCurrentTerm() bool {
	return p.Store().appliedIndexTerm == p.Term()
}

func (p *Peer) inspectLease() LeaseState {
	if !p.RaftGroup.Raft.InLease() {
		return LeaseState_Suspect
	}
	// nil means now.
	state := p.leaderLease.Inspect(nil)
	if state == LeaseState_Expired {
		log.Debugf("%v leader lease is expired %v", p.Tag, p.leaderLease)
		p.leaderLease.Expire()
	}
	return state
}

func (p *Peer) inspect(req *raft_cmdpb.RaftCmdRequest) (RequestPolicy, error) {
	if req.AdminRequest != nil {
		if GetChangePeerCmd(req) != nil {
			return RequestPolicy_ProposeConfChange, nil
		}
		if getTransferLeaderCmd(req) != nil {
			return RequestPolicy_ProposeTransferLeader, nil
		}
		return RequestPolicy_ProposeNormal, nil
	}

	hasRead, hasWrite := false, false
	for _, r := range req.Requests {
		switch r.CmdType {
		case raft_cmdpb.CmdType_Get, raft_cmdpb.CmdType_Snap:
			hasRead = true
		case raft_cmdpb.CmdType_Delete, raft_cmdpb.CmdType_Put, raft_cmdpb.CmdType_DeleteRange,
			raft_cmdpb.CmdType_IngestSST:
			hasWrite = true
		case raft_cmdpb.CmdType_Prewrite, raft_cmdpb.CmdType_Invalid:
			return RequestPolicy_Invalid, fmt.Errorf("invalid cmd type %v, message maybe corrupted", r.CmdType)
		}

		if hasRead && hasWrite {
			return RequestPolicy_Invalid, fmt.Errorf("read and write can't be mixed in one batch.")
		}
	}

	if hasWrite {
		return RequestPolicy_ProposeNormal, nil
	}

	if req.Header.ReadQuorum {
		return RequestPolicy_ReadIndex, nil
	}

	// If applied index's term is differ from current raft's term, leader transfer
	// must happened, if read locally, we may read old value.
	if !p.hasAppliedToCurrentTerm() {
		return RequestPolicy_ReadIndex, nil
	}

	// Local read should be performed, if and only if leader is in lease.
	// None for now.
	switch p.inspectLease() {
	case LeaseState_Valid:
		return RequestPolicy_ReadLocal, nil
	case LeaseState_Expired, LeaseState_Suspect:
		// Perform a consistent read to Raft quorum and try to renew the leader lease.
		return RequestPolicy_ReadIndex, nil
	}
	return RequestPolicy_ReadLocal, nil
}

type ReadExecutor struct {
	checkEpoch bool
	engine *DBBundle
	snapshot *DBSnapshot
	snapshotTime *time.Time
	needSnapshotTime bool
}

func NewReadExecutor(engine *DBBundle, checkEpoch bool, needSnapshotTime bool) *ReadExecutor {
	return &ReadExecutor{
		checkEpoch: checkEpoch,
		engine: engine,
		snapshot: nil,
		snapshotTime: nil,
		needSnapshotTime: needSnapshotTime,
	}
}

func (r *ReadExecutor) SnapshotTime() *time.Time {
	r.MaybeUpdateSnapshot()
	return r.snapshotTime
}

func (r *ReadExecutor) MaybeUpdateSnapshot() {
	if r.snapshot != nil {
		return
	}
	r.snapshot = &DBSnapshot{
		Txn: r.engine.db.NewTransaction(false),
		LockStore: r.engine.lockStore,
		RollbackStore: r.engine.rollbackStore,
	}
	// Reading current timespec after snapshot, in case we do not
	// expire lease in time.
	// Todo: atomic::fence(atomic::Ordering::Release)
	if r.needSnapshotTime {
		t := time.Now()
		r.snapshotTime = &t
	}
}

func (r *ReadExecutor) DoGet(req *raft_cmdpb.Request, region *metapb.Region) (*raft_cmdpb.Response, error) {
	// region key range has no data prefix, so we must use origin key to check.
	if err := CheckKeyInRegion(req.Get.Key, region); err != nil {
		return nil, err
	}

	resp := new(raft_cmdpb.Response)
	item, err := r.snapshot.Txn.Get(DataKey(req.Get.Key))
	if err != nil {
		panic(fmt.Sprintf("[region %v] failed to get %v, err: %v", region.Id, req.Get.Key, err))
	}
	if item != nil {
		value, err := item.Value()
		if err != nil {
			panic(fmt.Sprintf("[region %v] failed to get %v, err: %v", region.Id, req.Get.Key, err))
		}
		resp.Get = new(raft_cmdpb.GetResponse)
		resp.Get.Value = append([]byte{}, value...)
	}
	return resp, nil
}

func (r *ReadExecutor) Execute(msg *raft_cmdpb.RaftCmdRequest, region *metapb.Region) (*raft_cmdpb.RaftCmdResponse, *DBSnapshot) {
	if r.checkEpoch {
		if err := CheckRegionEpoch(msg, region, true); err != nil {
			log.Debugf("[region %v] epoch not match, err: %v", region.Id, err)
			return NewRespFromError(err), nil
		}
	}

	r.MaybeUpdateSnapshot()
	needSnapshot := false
	resps := make([]*raft_cmdpb.Response, 0, len(msg.Requests))
	var resp *raft_cmdpb.Response
	var err error
	for _, req := range msg.Requests {
		switch req.CmdType {
		case raft_cmdpb.CmdType_Get:
			if resp, err = r.DoGet(req, region); err != nil {
				log.Errorf("[region %v] execute raft command err %v", region.Id, err)
				return NewRespFromError(err), nil
			}
		case raft_cmdpb.CmdType_Snap:
			needSnapshot = true
			resp = new(raft_cmdpb.Response)
		case raft_cmdpb.CmdType_Prewrite, raft_cmdpb.CmdType_Put, raft_cmdpb.CmdType_Delete,
			raft_cmdpb.CmdType_DeleteRange, raft_cmdpb.CmdType_IngestSST, raft_cmdpb.CmdType_Invalid:
			panic("unreachable")
		}

		resp.CmdType = req.CmdType
		resps = append(resps, resp)
	}

	response := new(raft_cmdpb.RaftCmdResponse)
	response.Responses = resps
	if needSnapshot {
		return response, r.snapshot
	} else {
		return response, nil
	}
}

func getTransferLeaderCmd(req *raft_cmdpb.RaftCmdRequest) *raft_cmdpb.TransferLeaderRequest {
	if req.AdminRequest == nil {
		return nil
	}
	return req.AdminRequest.TransferLeader
}

func getSyncLogFromRequest(req *raft_cmdpb.RaftCmdRequest) bool {
	if req.AdminRequest != nil {
		switch req.AdminRequest.GetCmdType() {
		case raft_cmdpb.AdminCmdType_ChangePeer, raft_cmdpb.AdminCmdType_Split,
			raft_cmdpb.AdminCmdType_BatchSplit, raft_cmdpb.AdminCmdType_PrepareMerge,
			raft_cmdpb.AdminCmdType_CommitMerge, raft_cmdpb.AdminCmdType_RollbackMerge:
			return true
		default:
			return false
		}
	}
	return req.Header.GetSyncLog()
}

/// We enable follower lazy commit to get a better performance.
/// But it may not be appropriate for some requests. This function
/// checks whether the request should be committed on all followers
/// as soon as possible.
func IsUrgentRequest(req *raft_cmdpb.RaftCmdRequest) bool {
	if req.AdminRequest == nil {
		return false
	}
	switch req.AdminRequest.CmdType {
	case raft_cmdpb.AdminCmdType_Split,
		raft_cmdpb.AdminCmdType_BatchSplit,
		raft_cmdpb.AdminCmdType_ChangePeer,
		raft_cmdpb.AdminCmdType_ComputeHash,
		raft_cmdpb.AdminCmdType_VerifyHash,
		raft_cmdpb.AdminCmdType_PrepareMerge,
		raft_cmdpb.AdminCmdType_CommitMerge,
		raft_cmdpb.AdminCmdType_RollbackMerge:
		return true
	default:
		return false
	}
}

func makeTransferLeaderResponse() *raft_cmdpb.RaftCmdResponse {
	adminResp := &raft_cmdpb.AdminResponse{}
	adminResp.CmdType = raft_cmdpb.AdminCmdType_TransferLeader
	adminResp.TransferLeader = &raft_cmdpb.TransferLeaderResponse{}
	resp := &raft_cmdpb.RaftCmdResponse{}
	resp.AdminResponse = adminResp
	return resp
}

func GetChangePeerCmd(msg *raft_cmdpb.RaftCmdRequest) *raft_cmdpb.ChangePeerRequest {
	adminReq := msg.GetAdminRequest()
	if adminReq == nil || adminReq.ChangePeer == nil{
		return nil
	}
	return adminReq.ChangePeer
=======
	trans <- sendMsg
	return nil
>>>>>>> 663a3d90
}<|MERGE_RESOLUTION|>--- conflicted
+++ resolved
@@ -4,23 +4,14 @@
 	"time"
 	"github.com/pingcap/kvproto/pkg/raft_cmdpb"
 	"fmt"
-<<<<<<< HEAD
-	"github.com/pingcap/kvproto/pkg/metapb"
-=======
 	"github.com/ngaut/log"
 	"github.com/pingcap/kvproto/pkg/eraftpb"
 	"github.com/pingcap/kvproto/pkg/metapb"
 	"github.com/pingcap/kvproto/pkg/pdpb"
-	"github.com/pingcap/kvproto/pkg/raft_cmdpb"
 	rspb "github.com/pingcap/kvproto/pkg/raft_serverpb"
->>>>>>> 663a3d90
 	"github.com/zhangjinpeng1987/raft"
-	rspb "github.com/pingcap/kvproto/pkg/raft_serverpb"
-	"github.com/pingcap/kvproto/pkg/eraftpb"
 	"math"
-	"github.com/pingcap/kvproto/pkg/pdpb"
 	"encoding/binary"
-	"github.com/ngaut/log"
 	"bytes"
 )
 
@@ -31,46 +22,16 @@
 	RegionChangeEvent_Update
 )
 
-<<<<<<< HEAD
-type CoprocessorHost struct {
-}
-
-func (c *CoprocessorHost) PrePropose(region *metapb.Region, req *raft_cmdpb.RaftCmdRequest) error {
-	// Todo
-=======
-type RegionChangeEvent int
-
-const (
-	RegionChangeEvent_Create RegionChangeEvent = 0 + iota
-	RegionChangeEvent_Update
-)
-
 type CoprocessorHost struct {
 	// Todo: currently it is a place holder
 }
 
 func (c *CoprocessorHost) PrePropose(region *metapb.Region, req *raft_cmdpb.RaftCmdRequest) error {
 	// Todo: currently it is a place holder
->>>>>>> 663a3d90
 	return nil
 }
 
 func (c *CoprocessorHost) OnRegionChanged(region *metapb.Region, event RegionChangeEvent, role raft.StateType) {
-<<<<<<< HEAD
-	// Todo
-}
-
-func (c *CoprocessorHost) OnRoleChanged(region *metapb.Region, role raft.StateType) {
-	// Todo
-}
-
-type ApplyRouter struct {
-
-}
-
-func (a *ApplyRouter) ScheduleTask(regionId uint64, task *ApplyTask) {
-
-=======
 	// Todo: currently it is a place holder
 }
 
@@ -84,28 +45,10 @@
 
 func (a *ApplyRouter) ScheduleTask(regionId uint64, task *ApplyTask) {
 	// Todo: currently it is a place holder
->>>>>>> 663a3d90
 }
 
 type ReadyICPair struct {
 	Ready raft.Ready
-<<<<<<< HEAD
-	IC *InvokeContext
-}
-
-type PollContext struct {
-	Cfg *Config
-	CoprocessorHost *CoprocessorHost
-	engine *Engines
-	dbBundle *DBBundle
-	applyRouter *ApplyRouter
-	needFlushTrans bool
-	trans chan<- *rspb.RaftMessage
-	ReadyRes []ReadyICPair
-	kvWB *WriteBatch
-	raftWB *WriteBatch
-	syncLog bool
-=======
 	IC    *InvokeContext
 }
 
@@ -121,7 +64,6 @@
 	kvWB            *WriteBatch
 	raftWB          *WriteBatch
 	syncLog         bool
->>>>>>> 663a3d90
 }
 
 func (pc *PollContext) KVWB() *WriteBatch {
@@ -278,7 +220,7 @@
 
 type PeerStat struct {
 	WrittenBytes uint64
-	WrittenKeys uint64
+	WrittenKeys  uint64
 }
 
 type ApplyTask struct {
@@ -496,30 +438,15 @@
 	return p, nil
 }
 
-<<<<<<< HEAD
-/// Register self to apply_scheduler and read_scheduler so that the peer is then usable.
-/// Also trigger `RegionChangeEvent::Create` here.
-func (p *Peer) Activate(ctx *PollContext) {
-	ctx.applyRouter.ScheduleTask(p.regionId, &ApplyTask{/*todo: register self*/})
-=======
 /// Register self to applyRouter so that the peer is then usable.
 /// Also trigger `RegionChangeEvent::Create` here.
 func (p *Peer) Activate(ctx *PollContext) {
 	ctx.applyRouter.ScheduleTask(p.regionId, &ApplyTask{ /*todo: register self*/ })
->>>>>>> 663a3d90
 	ctx.CoprocessorHost.OnRegionChanged(p.Region(), RegionChangeEvent_Create, p.GetRole())
 }
 
 func (p *Peer) nextProposalIndex() uint64 {
-<<<<<<< HEAD
-	lastIdx, err := p.Store().LastIndex()
-	if err != nil {
-		panic(fmt.Sprintf("get last index from peer storage failed, err %v", err))
-	}
-	return lastIdx + 1
-=======
 	return p.RaftGroup.Raft.RaftLog.LastIndex() + 1
->>>>>>> 663a3d90
 }
 
 /// Tries to destroy itself. Returns a job (if needed) to do more cleaning tasks.
@@ -542,19 +469,11 @@
 	}
 	p.PendingRemove = true
 
-<<<<<<< HEAD
-	return &DestroyPeerJob {
-		AsyncRemove: asyncRemove,
-		Initialized: initialized,
-		RegionId: p.regionId,
-		Peer: ClonePeer(p.Peer),
-=======
 	return &DestroyPeerJob{
 		AsyncRemove: asyncRemove,
 		Initialized: initialized,
 		RegionId:    p.regionId,
 		Peer:        ClonePeer(p.Peer),
->>>>>>> 663a3d90
 	}
 }
 
@@ -654,11 +573,7 @@
 	return p.RaftGroup.Raft.State == raft.StateLeader
 }
 
-<<<<<<< HEAD
-func (p *Peer) GetRole()  raft.StateType {
-=======
 func (p *Peer) GetRole() raft.StateType {
->>>>>>> 663a3d90
 	return p.RaftGroup.Raft.State
 }
 
@@ -713,13 +628,9 @@
 /// Checks and updates `peer_heartbeats` for the peer.
 func (p *Peer) CheckPeers() {
 	if !p.IsLeader() {
-<<<<<<< HEAD
-		p.PeerHeartbeats = make(map[uint64]time.Time)
-=======
 		if len(p.PeerHeartbeats) > 0 {
 			p.PeerHeartbeats = make(map[uint64]time.Time)
 		}
->>>>>>> 663a3d90
 		return
 	}
 	if len(p.PeerHeartbeats) == len(p.Region().GetPeers()) {
@@ -729,13 +640,9 @@
 	// Insert heartbeats in case that some peers never response heartbeats.
 	region := p.Region()
 	for _, peer := range region.GetPeers() {
-<<<<<<< HEAD
-		p.PeerHeartbeats[peer.GetId()] = time.Now()
-=======
 		if _, ok := p.PeerHeartbeats[peer.GetId()]; !ok {
 			p.PeerHeartbeats[peer.GetId()] = time.Now()
 		}
->>>>>>> 663a3d90
 	}
 }
 
@@ -747,18 +654,11 @@
 			continue
 		}
 		if hb, ok := p.PeerHeartbeats[peer.GetId()]; ok {
-<<<<<<< HEAD
-			if time.Since(hb) > maxDuration {
-				stats := &pdpb.PeerStats{
-					Peer: peer,
-					DownSeconds: uint64(time.Since(hb).Seconds()),
-=======
 			elapsed := time.Since(hb)
 			if elapsed > maxDuration {
 				stats := &pdpb.PeerStats{
 					Peer:        peer,
 					DownSeconds: uint64(elapsed.Seconds()),
->>>>>>> 663a3d90
 				}
 				downPeers = append(downPeers, stats)
 			}
@@ -781,18 +681,7 @@
 		if progress.Match < truncatedIdx {
 			if peer := p.GetPeerFromCache(id); peer != nil {
 				pendingPeers = append(pendingPeers, peer)
-<<<<<<< HEAD
-				inPeersStartPendingTime := false
-				for peerId, _ := range p.PeersStartPendingTime {
-					if peerId == id {
-						inPeersStartPendingTime = true
-						break
-					}
-				}
-				if !inPeersStartPendingTime {
-=======
 				if _, ok := p.PeersStartPendingTime[id]; !ok {
->>>>>>> 663a3d90
 					now := time.Now()
 					p.PeersStartPendingTime[id] = now
 					log.Debugf("%v peer %v start pending at %v", p.Tag, id, now)
@@ -803,16 +692,9 @@
 	return pendingPeers
 }
 
-<<<<<<< HEAD
-
-func (p *Peer) clearPeersStartPendingTime() {
-	for id := range p.PeersStartPendingTime {
-		delete (p.PeersStartPendingTime, id)
-=======
 func (p *Peer) clearPeersStartPendingTime() {
 	for id := range p.PeersStartPendingTime {
 		delete(p.PeersStartPendingTime, id)
->>>>>>> 663a3d90
 	}
 }
 
@@ -826,20 +708,6 @@
 		p.clearPeersStartPendingTime()
 		return false
 	}
-<<<<<<< HEAD
-	for id, _ := range p.PeersStartPendingTime {
-		if id == peerId {
-			continue
-		}
-		truncatedIdx := p.Store().truncatedIndex()
-		if progress, ok := p.RaftGroup.Raft.Prs[peerId]; ok {
-			if progress.Match >= truncatedIdx {
-				if startPendingTime, ok := p.PeersStartPendingTime[id]; ok {
-					delete(p.PeersStartPendingTime, id)
-					elapsed := time.Since(startPendingTime)
-					log.Debugf("%v peer %v has caught up logs, elapsed: %v", p.Tag, id, elapsed)
-				}
-=======
 	if startPendingTime, ok := p.PeersStartPendingTime[peerId]; ok {
 		truncatedIdx := p.Store().truncatedIndex()
 		if progress, ok := p.RaftGroup.Raft.Prs[peerId]; ok {
@@ -847,7 +715,6 @@
 				delete(p.PeersStartPendingTime, peerId)
 				elapsed := time.Since(startPendingTime)
 				log.Debugf("%v peer %v has caught up logs, elapsed: %v", p.Tag, peerId, elapsed)
->>>>>>> 663a3d90
 				return true
 			}
 		}
@@ -876,22 +743,14 @@
 		p.leaderMissingTime = &now
 		return StaleStateValid
 	} else {
-<<<<<<< HEAD
-		if time.Since(*p.leaderMissingTime) >= ctx.Cfg.MaxLeaderMissingDuration {
-=======
 		elapsed := time.Since(*p.leaderMissingTime)
 		if elapsed >= ctx.Cfg.MaxLeaderMissingDuration {
->>>>>>> 663a3d90
 			// Resets the `leader_missing_time` to avoid sending the same tasks to
 			// PD worker continuously during the leader missing timeout.
 			now := time.Now()
 			p.leaderMissingTime = &now
 			return StaleStateToValidate
-<<<<<<< HEAD
-		} else if time.Since(*p.leaderMissingTime) >= ctx.Cfg.AbnormalLeaderMissingDuration && !naivePeer {
-=======
 		} else if elapsed >= ctx.Cfg.AbnormalLeaderMissingDuration && !naivePeer {
->>>>>>> 663a3d90
 			// A peer is considered as in the leader missing state
 			// if it's initialized but is isolated from its leader or
 			// something bad happens that the raft group can not elect a leader.
@@ -901,18 +760,10 @@
 	}
 }
 
-<<<<<<< HEAD
-// We are not going to port local reader module
-func (p *Peer) OnRoleChanged(ctx *PollContext, ready *raft.Ready) {
-	ss := ready.SoftState
-	if ss != nil {
-		if ss.RaftState == raft.StateFollower {
-=======
 func (p *Peer) OnRoleChanged(ctx *PollContext, ready *raft.Ready) {
 	ss := ready.SoftState
 	if ss != nil {
 		if ss.RaftState == raft.StateLeader {
->>>>>>> 663a3d90
 			p.HeartbeatPd(ctx)
 		}
 		ctx.CoprocessorHost.OnRoleChanged(p.Region(), ss.RaftState)
@@ -954,11 +805,7 @@
 		return nil
 	}
 	props := p.applyProposals
-<<<<<<< HEAD
-	p.applyProposals = make([]*Proposal, 0)
-=======
 	p.applyProposals = nil
->>>>>>> 663a3d90
 	return NewRegionProposal(p.PeerId(), p.regionId, props)
 }
 
@@ -970,27 +817,17 @@
 		// If we continue to handle all the messages, it may cause too many messages because
 		// leader will send all the remaining messages to this follower, which can lead
 		// to full message queue under high load.
-<<<<<<< HEAD
-		log.Debugf("%v still applying snapshot, skip further handling")
-=======
 		log.Debugf("%v still applying snapshot, skip further handling", p.Tag)
->>>>>>> 663a3d90
 		return
 	}
 
 	if len(p.pendingMessages) > 0 {
 		messages := p.pendingMessages
-<<<<<<< HEAD
-		p.pendingMessages = make([]eraftpb.Message, 0)
-		ctx.needFlushTrans = true
-		p.Send(ctx.trans, messages)
-=======
 		p.pendingMessages = nil
 		ctx.needFlushTrans = true
 		if err := p.Send(ctx.trans, messages); err != nil {
 			log.Warnf("%v clear snapshot pengding messages err: %v", p.Tag, err)
 		}
->>>>>>> 663a3d90
 	}
 
 	if p.HasPendingSnapshot() && !p.ReadyToHandlePendingSnap() {
@@ -1010,15 +847,10 @@
 	// The leader can write to disk and replicate to the followers concurrently
 	// For more details, check raft thesis 10.2.1.
 	if p.IsLeader() {
-<<<<<<< HEAD
-		p.Send(ctx.trans, ready.Messages)
-		ctx.needFlushTrans = true
-=======
 		ctx.needFlushTrans = true
 		if err := p.Send(ctx.trans, ready.Messages); err != nil {
 			log.Warnf("%v leader send message err: %v", p.Tag, err)
 		}
->>>>>>> 663a3d90
 		ready.Messages = ready.Messages[:0]
 	}
 
@@ -1026,11 +858,7 @@
 	if err != nil {
 		panic(fmt.Sprintf("failed to handle raft ready, error: %v", err))
 	}
-<<<<<<< HEAD
-	ctx.ReadyRes = append(ctx.ReadyRes, ReadyICPair{Ready:ready, IC:invokeCtx})
-=======
 	ctx.ReadyRes = append(ctx.ReadyRes, ReadyICPair{Ready: ready, IC: invokeCtx})
->>>>>>> 663a3d90
 }
 
 func (p *Peer) PostRaftReadyAppend(ctx *PollContext, ready *raft.Ready, invokeCtx InvokeContext) *ApplySnapResult {
@@ -1046,13 +874,8 @@
 		for _, peer := range p.Region().GetPeers() {
 			if peer.GetId() == p.Peer.GetId() {
 				pr = &metapb.Peer{
-<<<<<<< HEAD
-					Id: peer.Id,
-					StoreId: peer.Id,
-=======
 					Id:        peer.Id,
 					StoreId:   peer.Id,
->>>>>>> 663a3d90
 					IsLearner: peer.IsLearner,
 				}
 			}
@@ -1068,13 +891,9 @@
 			p.pendingMessages = ready.Messages
 			ready.Messages = nil
 		} else {
-<<<<<<< HEAD
-			p.Send(ctx.trans, ready.Messages)
-=======
 			if err := p.Send(ctx.trans, ready.Messages); err != nil {
 				log.Warnf("%v follower send messages err: %v", p.Tag, err)
 			}
->>>>>>> 663a3d90
 			ctx.needFlushTrans = true
 		}
 	}
@@ -1086,7 +905,130 @@
 	return applySnapResult
 }
 
-<<<<<<< HEAD
+// Try to renew leader lease.
+func (p *Peer) MaybeRenewLeaderLease(ts time.Time) {
+	// A non-leader peer should never has leader lease.
+	// A splitting leader should not renew its lease.
+	// Because we split regions asynchronous, the leader may read stale results
+	// if splitting runs slow on the leader.
+	// // A merging leader should not renew its lease.
+	// Because we merge regions asynchronous, the leader may read stale results
+	// if commit merge runs slow on sibling peers.
+	if !p.IsLeader() || p.isSplitting() || p.isMerging() {
+		return
+	}
+	p.leaderLease.Renew(ts)
+}
+
+func (p *Peer) MaybeCampaign(parentIsLeader bool) bool {
+	// The peer campaigned when it was created, no need to do it again.
+	if len(p.Region().GetPeers()) <= 1 || !parentIsLeader {
+		return false
+	}
+
+	// If last peer is the leader of the region before split, it's intuitional for
+	// it to become the leader of new split region.
+	p.RaftGroup.Campaign()
+	return true
+}
+
+func (p *Peer) findProposeTime(index, term uint64) *time.Time {
+	for {
+		meta := p.proposals.PopFront(term)
+		if meta == nil {
+			return nil
+		}
+		if meta.Index == index && meta.Term == term {
+			return meta.RenewLeaseTime
+		}
+	}
+	return nil
+}
+
+func (p *Peer) Term() uint64 {
+	return p.RaftGroup.Raft.Term
+}
+
+func (p *Peer) Stop() {
+	p.Store().CancelApplyingSnap()
+}
+
+func (p *Peer) InsertPeerCache(peer *metapb.Peer) {
+	p.peerCache[peer.Id] = peer
+}
+
+func (p *Peer) RemovePeerFromCache(peerId uint64) {
+	delete(p.peerCache, peerId)
+}
+
+func (p *Peer) GetPeerFromCache(peerId uint64) *metapb.Peer {
+	if peer, ok := p.peerCache[peerId]; ok {
+		return &metapb.Peer{
+			Id:        peer.Id,
+			StoreId:   peer.StoreId,
+			IsLearner: peer.IsLearner,
+		}
+	}
+
+	// Try to find in region, if found, set in cache.
+	for _, peer := range p.Region().Peers {
+		if peer.Id == peerId {
+			p.peerCache[peerId] = &metapb.Peer{
+				Id:        peer.Id,
+				StoreId:   peer.StoreId,
+				IsLearner: peer.IsLearner,
+			}
+			return &metapb.Peer{
+				Id:        peer.Id,
+				StoreId:   peer.StoreId,
+				IsLearner: peer.IsLearner,
+			}
+		}
+	}
+	return nil
+}
+
+func (p *Peer) HeartbeatPd(ctx *PollContext) {
+	// Todo: currently it is a place holder
+}
+
+func (p *Peer) sendRaftMessage(msg eraftpb.Message, trans chan<- *rspb.RaftMessage) error {
+	sendMsg := new(rspb.RaftMessage)
+	sendMsg.RegionId = p.regionId
+	// set current epoch
+	sendMsg.RegionEpoch = &metapb.RegionEpoch{
+		ConfVer: p.Region().RegionEpoch.ConfVer,
+		Version: p.Region().RegionEpoch.Version,
+	}
+
+	fromPeer := *p.Peer
+	toPeer := p.GetPeerFromCache(msg.To)
+	if toPeer == nil {
+		return fmt.Errorf("failed to lookup recipient peer %v in region %v", msg.To, p.regionId)
+	}
+	log.Debugf("%v, send raft msg %v from %v to %v", p.Tag, msg.MsgType, fromPeer.Id, toPeer.Id)
+
+	sendMsg.FromPeer = &fromPeer
+	sendMsg.ToPeer = toPeer
+
+	// There could be two cases:
+	// 1. Target peer already exists but has not established communication with leader yet
+	// 2. Target peer is added newly due to member change or region split, but it's not
+	//    created yet
+	// For both cases the region start key and end key are attached in RequestVote and
+	// Heartbeat message for the store of that peer to check whether to create a new peer
+	// when receiving these messages, or just to wait for a pending region split to perform
+	// later.
+	if p.Store().isInitialized() && isInitialMsg(&msg) {
+		sendMsg.StartKey = append([]byte{}, p.Region().StartKey...)
+		sendMsg.EndKey = append([]byte{}, p.Region().EndKey...)
+	}
+	sendMsg.Message = &msg
+
+	trans <- sendMsg
+	return nil
+}
+
 func (p *Peer) HandleRaftReadyApply(ctx *PollContext, ready *raft.Ready) {
 	// Call `HandleRaftCommittedEntries` directly here may lead to inconsistency.
 	// In some cases, there will be some pending committed entries when applying a
@@ -1269,53 +1211,6 @@
 	p.SizeDiffHint = 0
 }
 
-=======
->>>>>>> 663a3d90
-// Try to renew leader lease.
-func (p *Peer) MaybeRenewLeaderLease(ts time.Time) {
-	// A non-leader peer should never has leader lease.
-	// A splitting leader should not renew its lease.
-	// Because we split regions asynchronous, the leader may read stale results
-	// if splitting runs slow on the leader.
-	// // A merging leader should not renew its lease.
-	// Because we merge regions asynchronous, the leader may read stale results
-	// if commit merge runs slow on sibling peers.
-	if !p.IsLeader() || p.isSplitting() || p.isMerging() {
-		return
-	}
-	p.leaderLease.Renew(ts)
-}
-
-func (p *Peer) MaybeCampaign(parentIsLeader bool) bool {
-	// The peer campaigned when it was created, no need to do it again.
-<<<<<<< HEAD
-	if len(p.Region().GetPeers()) <= 1 || !parentIsLeader{
-=======
-	if len(p.Region().GetPeers()) <= 1 || !parentIsLeader {
->>>>>>> 663a3d90
-		return false
-	}
-
-	// If last peer is the leader of the region before split, it's intuitional for
-	// it to become the leader of new split region.
-	p.RaftGroup.Campaign()
-	return true
-}
-
-func (p *Peer) findProposeTime(index, term uint64) *time.Time {
-	for {
-		meta := p.proposals.PopFront(term)
-		if meta == nil {
-			return nil
-		}
-		if meta.Index == index && meta.Term == term {
-			return meta.RenewLeaseTime
-		}
-	}
-	return nil
-}
-
-<<<<<<< HEAD
 // Propose a request.
 //
 // Return true means the request has been proposed successfully.
@@ -1797,112 +1692,6 @@
 	resp, snap := readExecutor.Execute(req, p.Region())
 	BindRespTerm(resp, p.Term())
 	return resp, snap
-}
-
-=======
->>>>>>> 663a3d90
-func (p *Peer) Term() uint64 {
-	return p.RaftGroup.Raft.Term
-}
-
-func (p *Peer) Stop() {
-	p.Store().CancelApplyingSnap()
-}
-
-func (p *Peer) InsertPeerCache(peer *metapb.Peer) {
-	p.peerCache[peer.Id] = peer
-}
-
-func (p *Peer) RemovePeerFromCache(peerId uint64) {
-	delete(p.peerCache, peerId)
-}
-
-func (p *Peer) GetPeerFromCache(peerId uint64) *metapb.Peer {
-	if peer, ok := p.peerCache[peerId]; ok {
-		return &metapb.Peer{
-<<<<<<< HEAD
-			Id: peer.Id,
-			StoreId: peer.StoreId,
-=======
-			Id:        peer.Id,
-			StoreId:   peer.StoreId,
->>>>>>> 663a3d90
-			IsLearner: peer.IsLearner,
-		}
-	}
-
-	// Try to find in region, if found, set in cache.
-	for _, peer := range p.Region().Peers {
-		if peer.Id == peerId {
-			p.peerCache[peerId] = &metapb.Peer{
-<<<<<<< HEAD
-				Id: peer.Id,
-				StoreId: peer.StoreId,
-				IsLearner: peer.IsLearner,
-			}
-			return &metapb.Peer{
-				Id: peer.Id,
-				StoreId: peer.StoreId,
-=======
-				Id:        peer.Id,
-				StoreId:   peer.StoreId,
-				IsLearner: peer.IsLearner,
-			}
-			return &metapb.Peer{
-				Id:        peer.Id,
-				StoreId:   peer.StoreId,
->>>>>>> 663a3d90
-				IsLearner: peer.IsLearner,
-			}
-		}
-	}
-	return nil
-}
-
-func (p *Peer) HeartbeatPd(ctx *PollContext) {
-<<<<<<< HEAD
-	// Todo
-=======
-	// Todo: currently it is a place holder
->>>>>>> 663a3d90
-}
-
-func (p *Peer) sendRaftMessage(msg eraftpb.Message, trans chan<- *rspb.RaftMessage) error {
-	sendMsg := new(rspb.RaftMessage)
-	sendMsg.RegionId = p.regionId
-	// set current epoch
-	sendMsg.RegionEpoch = &metapb.RegionEpoch{
-		ConfVer: p.Region().RegionEpoch.ConfVer,
-		Version: p.Region().RegionEpoch.Version,
-	}
-
-	fromPeer := *p.Peer
-	toPeer := p.GetPeerFromCache(msg.To)
-	if toPeer == nil {
-		return fmt.Errorf("failed to lookup recipient peer %v in region %v", msg.To, p.regionId)
-	}
-	log.Debugf("%v, send raft msg %v from %v to %v", p.Tag, msg.MsgType, fromPeer.Id, toPeer.Id)
-
-	sendMsg.FromPeer = &fromPeer
-	sendMsg.ToPeer = toPeer
-
-	// There could be two cases:
-	// 1. Target peer already exists but has not established communication with leader yet
-	// 2. Target peer is added newly due to member change or region split, but it's not
-	//    created yet
-	// For both cases the region start key and end key are attached in RequestVote and
-	// Heartbeat message for the store of that peer to check whether to create a new peer
-	// when receiving these messages, or just to wait for a pending region split to perform
-	// later.
-	if p.Store().isInitialized() && isInitialMsg(&msg) {
-		sendMsg.StartKey = append([]byte{}, p.Region().StartKey...)
-		sendMsg.EndKey = append([]byte{}, p.Region().EndKey...)
-	}
-	sendMsg.Message = &msg
-
-<<<<<<< HEAD
-	trans<- sendMsg
-	return nil
 }
 
 type RequestPolicy int
@@ -2162,8 +1951,4 @@
 		return nil
 	}
 	return adminReq.ChangePeer
-=======
-	trans <- sendMsg
-	return nil
->>>>>>> 663a3d90
 }