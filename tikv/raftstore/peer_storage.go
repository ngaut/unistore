--- conflicted
+++ resolved
@@ -28,15 +28,6 @@
 	SnapState_ApplyAborted
 )
 
-type SnapState int
-
-const (
-	SnapState_Relax SnapState = 0 + iota
-	SnapState_Generating
-	SnapState_Applying
-	SnapState_ApplyAborted
-)
-
 const (
 	// When we create a region peer, we should initialize its log term/index > 0,
 	// so that we can force the follower peer to sync the snapshot first.
@@ -189,11 +180,7 @@
 	snapshotRaftState.HardState.Commit = snapshotIdx
 	snapshotRaftState.LastIndex = snapshotIdx
 	key := SnapshotRaftStateKey(ic.RegionID)
-<<<<<<< HEAD
-	wb.SetMsg(key, &snapshotRaftState)
-=======
 	return wb.SetMsg(key, &snapshotRaftState)
->>>>>>> 6f350621
 }
 
 type HandleRaftReadyContext interface {
@@ -643,34 +630,6 @@
 	return nil
 }
 
-<<<<<<< HEAD
-func WritePeerState(engines *Engines, kvWB *WriteBatch, region *metapb.Region, state PeerStat, mergeState *rspb.MergeState) error {
-
-}
-
-func (p *PeerStorage) SetRegion(region *metapb.Region) {
-	p.region = region
-}
-
-func (p *PeerStorage) ClearData() {
-	// Todo
-}
-
-func (p *PeerStorage) CancelApplyingSnap() bool {
-	// Todo
-	return true
-}
-
-// Check if the storage is applying a snapshot.
-func (p *PeerStorage) CheckApplyingSnap() bool {
-	// Todo
-	return false
-}
-
-// Apply the peer with given snapshot.
-func (p *PeerStorage) ApplySnapshot(ctx *InvokeContext, snap *raftpb.Snapshot, kvWB *WriteBatch, raftWB *WriteBatch) error {
-	log.Infof("%v begin to apply snapshot", p.Tag)
-=======
 func WritePeerState(kvWB *WriteBatch, region *metapb.Region, state rspb.PeerState, mergeState *rspb.MergeState) error {
 	regionID := region.Id
 	regionState := new(rspb.RegionLocalState)
@@ -684,22 +643,12 @@
 // Apply the peer with given snapshot.
 func (ps *PeerStorage) ApplySnapshot(ctx *InvokeContext, snap *raftpb.Snapshot, kvWB *WriteBatch, raftWB *WriteBatch) error {
 	log.Infof("%v begin to apply snapshot", ps.Tag)
->>>>>>> 6f350621
 
 	snapData := new(rspb.RaftSnapshotData)
 	if err := snapData.Unmarshal(snap.Data); err != nil {
 		return err
 	}
 
-<<<<<<< HEAD
-	if snapData.Region.Id != p.region.Id {
-		return fmt.Errorf("mismatch region id %v != %v", snapData.Region.Id, p.region.Id)
-	}
-
-	if p.isInitialized() {
-		// we can only delete the old data when the peer is initialized.
-		if err := p.clearMeta(kvWB, raftWB); err != nil {
-=======
 	if snapData.Region.Id != ps.region.Id {
 		return fmt.Errorf("mismatch region id %v != %v", snapData.Region.Id, ps.region.Id)
 	}
@@ -707,16 +656,11 @@
 	if ps.isInitialized() {
 		// we can only delete the old data when the peer is initialized.
 		if err := ps.clearMeta(kvWB, raftWB); err != nil {
->>>>>>> 6f350621
 			return err
 		}
 	}
 
-<<<<<<< HEAD
-	if err := WritePeerState(p.Engines.kv, kvWB, snapData.Region, rspb.PeerState_Applying, nil); err != nil {
-=======
 	if err := WritePeerState(kvWB, snapData.Region, rspb.PeerState_Applying, nil); err != nil {
->>>>>>> 6f350621
 		return err
 	}
 
@@ -731,11 +675,7 @@
 	ctx.ApplyState.TruncatedState.Index = lastIdx
 	ctx.ApplyState.TruncatedState.Term = snap.Metadata.Term
 
-<<<<<<< HEAD
-	log.Debugf("%v apply snapshot for region %v with state %v ok", p.Tag, snapData.Region, ctx.ApplyState)
-=======
 	log.Debugf("%v apply snapshot for region %v with state %v ok", ps.Tag, snapData.Region, ctx.ApplyState)
->>>>>>> 6f350621
 
 	ctx.SnapRegion = snapData.Region
 	return nil
@@ -746,22 +686,12 @@
 /// This function only write data to `ready_ctx`'s `WriteBatch`. It's caller's duty to write
 /// it explicitly to disk. If it's flushed to disk successfully, `post_ready` should be called
 /// to update the memory states properly.
-<<<<<<< HEAD
-// Using `&Ready` here to make sure `Ready` struct is not modified in this function. This is
-// a requirement to advance the ready object properly later.
-func (p *PeerStorage) HandleRaftReady(readyCtx *HandleRaftReadyContext, ready *raft.Ready) (*InvokeContext, error) {
-	ctx := NewInvokeContext(p)
-	snapshotIdx := 0
-	if !raft.IsEmptySnap(ready.Snapshot) {
-		if err := p.ApplySnapshot(ctx, ready.Snapshot, readyCtx.KVWB(), readyCtx.RaftWB()); err != nil {
-=======
 /// Do not modify ready in this function, this is a requirement to advance the ready object properly later.
 func (ps *PeerStorage) HandleRaftReady(readyCtx HandleRaftReadyContext, ready *raft.Ready) (*InvokeContext, error) {
 	ctx := NewInvokeContext(ps)
 	var snapshotIdx uint64 = 0
 	if !raft.IsEmptySnap(ready.Snapshot) {
 		if err := ps.ApplySnapshot(ctx, &ready.Snapshot, readyCtx.KVWB(), readyCtx.RaftWB()); err != nil {
->>>>>>> 6f350621
 			return nil, err
 		}
 		snapshotIdx = ctx.RaftState.LastIndex
@@ -771,11 +701,7 @@
 	}
 
 	if len(ready.Entries) != 0 {
-<<<<<<< HEAD
-		if err := p.Append(ctx, ready.Entries, readyCtx); err != nil {
-=======
 		if err := ps.Append(ctx, ready.Entries, readyCtx); err != nil {
->>>>>>> 6f350621
 			return nil, err
 		}
 	}
@@ -783,14 +709,6 @@
 	// Last index is 0 means the peer is created from raft message
 	// and has not applied snapshot yet, so skip persistent hard state.
 	if ctx.RaftState.LastIndex > 0 {
-<<<<<<< HEAD
-		if ready.HardState != nil {
-			ctx.RaftState.HardState = ready.HardState
-		}
-	}
-
-	if ctx.RaftState != p.raftState {
-=======
 		if !raft.IsEmptyHardState(ready.HardState) {
 			ctx.RaftState.HardState = new(eraftpb.HardState)
 			ctx.RaftState.HardState.Commit = ready.HardState.Commit
@@ -800,7 +718,6 @@
 	}
 
 	if !RaftStateEqual(&ctx.RaftState, ps.raftState) {
->>>>>>> 6f350621
 		if err := ctx.saveRaftStateTo(readyCtx.RaftWB()); err != nil {
 			return nil, err
 		}
@@ -816,19 +733,13 @@
 	}
 
 	// only when apply snapshot
-<<<<<<< HEAD
-	if ctx.ApplyState != p.applyState {
-=======
 	if !ApplyStateEqual(&ctx.ApplyState, ps.applyState) {
->>>>>>> 6f350621
 		if err := ctx.saveApplyStateTo(readyCtx.KVWB()); err != nil {
 			return nil, err
 		}
 	}
 
 	return ctx, nil
-<<<<<<< HEAD
-=======
 }
 
 func HardStateEqaul(l, r *eraftpb.HardState) bool {
@@ -845,5 +756,4 @@
 
 func ApplyStateEqual(l, r *rspb.RaftApplyState) bool {
 	return l.AppliedIndex == r.AppliedIndex && TruncatedStateEqual(l.TruncatedState, r.TruncatedState)
->>>>>>> 6f350621
-}+}
