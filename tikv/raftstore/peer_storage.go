package raftstore

import (
	"bytes"
	"fmt"
	"math"
	"time"

	"github.com/coocood/badger"
	"github.com/coocood/badger/y"
	"github.com/cznic/mathutil"
	"github.com/golang/protobuf/proto"
	"github.com/ngaut/log"
	"github.com/pingcap/errors"
	"github.com/pingcap/kvproto/pkg/eraftpb"
	"github.com/pingcap/kvproto/pkg/metapb"
	rspb "github.com/pingcap/kvproto/pkg/raft_serverpb"
	"go.etcd.io/etcd/raft"
	"go.etcd.io/etcd/raft/raftpb"
)

type JobStatus int
<<<<<<< HEAD
const (
	JobStatus_Pending JobStatus = 0 + iota
	JobStatus_Running
	JobStatus_Cancelling
	JobStatus_Cancelled
	JobStatus_Finished
	JobStatus_Failed
)

type SnapStateType int

const (
=======

const (
	JobStatus_Pending JobStatus = 0 + iota
	JobStatus_Running
	JobStatus_Cancelling
	JobStatus_Cancelled
	JobStatus_Finished
	JobStatus_Failed
)

type SnapStateType int

const (
>>>>>>> afa2ab38
	SnapState_Relax SnapStateType = 0 + iota
	SnapState_Generating
	SnapState_Applying
	SnapState_ApplyAborted
)

type SnapState struct {
	StateType SnapStateType
<<<<<<< HEAD
	Status *JobStatus
	Receiver chan<- eraftpb.Snapshot
=======
	Status    *JobStatus
	Receiver  chan<- *eraftpb.Snapshot
>>>>>>> afa2ab38
}

const (
	// When we create a region peer, we should initialize its log term/index > 0,
	// so that we can force the follower peer to sync the snapshot first.
	RaftInitLogTerm  = 5
	RaftInitLogIndex = 5

	raftLogMultiGetCnt = 8

	MaxCacheCapacity = 1024 - 1
)

// CompactRaftLog discards all log entries prior to compact_index. We must guarantee
// that the compact_index is not greater than applied index.
func CompactRaftLog(tag string, state *rspb.RaftApplyState, compactIndex, compactTerm uint64) error {
	log.Debugf("%s compact log entries to prior to %d", tag, compactIndex)

	if compactIndex <= state.TruncatedState.GetIndex() {
		return errors.New("try to truncate compacted entries")
	} else if compactIndex > state.GetAppliedIndex() {
		return errors.Errorf("compact index %d > applied index %d", compactIndex, state.GetAppliedIndex())
	}

	// we don't actually delete the logs now, we add an async task to do it.
	state.TruncatedState.Index = compactIndex
	state.TruncatedState.Term = compactTerm
	return nil
}

type EntryCache struct {
	cache []raftpb.Entry
}

func (ec *EntryCache) front() raftpb.Entry {
	return ec.cache[0]
}

func (ec *EntryCache) back() raftpb.Entry {
	return ec.cache[len(ec.cache)-1]
}

func (ec *EntryCache) length() int {
	return len(ec.cache)
}

func (ec *EntryCache) fetchEntriesTo(begin, end, maxSize uint64, fetchSize *uint64, ents []raftpb.Entry) []raftpb.Entry {
	if begin >= end {
		return nil
	}
	y.Assert(ec.length() > 0)
	cacheLow := ec.front().Index
	y.Assert(begin >= cacheLow)
	cacheStart := int(begin - cacheLow)
	cacheEnd := int(end - cacheLow)
	if cacheEnd > ec.length() {
		cacheEnd = ec.length()
	}
	for i := cacheStart; i < cacheEnd; i++ {
		entry := ec.cache[i]
		y.AssertTruef(entry.Index == cacheLow+uint64(i), "%d %d %d", entry.Index, cacheLow, i)
		entrySize := uint64(entry.Size())
		*fetchSize += uint64(entrySize)
		if *fetchSize != entrySize && *fetchSize > maxSize {
			break
		}
		ents = append(ents, entry)
	}
	return ents
}

func (ec *EntryCache) append(tag string, entries []raftpb.Entry) {
	if len(entries) == 0 {
		return
	}
	if ec.length() > 0 {
		firstIndex := entries[0].Index
		cacheLastIndex := ec.back().Index
		if cacheLastIndex >= firstIndex {
			if ec.front().Index >= firstIndex {
				ec.cache = ec.cache[:0]
			} else {
				left := ec.length() - int(cacheLastIndex-firstIndex+1)
				ec.cache = ec.cache[:left]
			}
		} else if cacheLastIndex+1 < firstIndex {
			panic(fmt.Sprintf("%s unexpected hole %d < %d", tag, cacheLastIndex, firstIndex))
		}
	}
	ec.cache = append(ec.cache, entries...)
	if ec.length() > MaxCacheCapacity {
		extraSize := ec.length() - MaxCacheCapacity
		ec.cache = ec.cache[extraSize:]
	}
}

func (ec *EntryCache) compactTo(idx uint64) {
	if ec.length() == 0 {
		return
	}
	firstIdx := ec.front().Index
	if firstIdx > idx {
		return
	}
	pos := mathutil.Min(int(idx-firstIdx), ec.length())
	ec.cache = ec.cache[pos:]
}

type ApplySnapResult struct {
	// PrevRegion is the region before snapshot applied
	PrevRegion *metapb.Region
<<<<<<< HEAD
	Region *metapb.Region
}

type RegionTaskType int
=======
	Region     *metapb.Region
}

type RegionTaskType int64
>>>>>>> afa2ab38

const (
	RegionTaskType_Gen RegionTaskType = 0 + iota
	RegionTaskType_Apply
	/// Destroy data between [start_key, end_key).
	///
	/// The deletion may and may not succeed.
	RegionTaskType_Destroy
)

type RegionTask struct {
	RegionId uint64
	TaskType RegionTaskType
<<<<<<< HEAD
	Notifier chan<- eraftpb.Snapshot
	Status *JobStatus
	StartKey []byte
	EndKey []byte
=======
	Notifier chan<- *eraftpb.Snapshot
	Status   *JobStatus
	StartKey []byte
	EndKey   []byte
>>>>>>> afa2ab38
}

type InvokeContext struct {
	RegionID   uint64
	RaftState  rspb.RaftLocalState
	ApplyState rspb.RaftApplyState
	lastTerm   uint64
	SnapRegion *metapb.Region
}

func NewInvokeContext(store *PeerStorage) *InvokeContext {
	ctx := &InvokeContext{
		RegionID:   store.region.GetId(),
		RaftState:  *store.raftState,
		ApplyState: *store.applyState,
		lastTerm:   store.lastTerm,
	}
	*ctx.RaftState.HardState = *store.raftState.HardState
	*ctx.ApplyState.TruncatedState = *store.applyState.TruncatedState
	return ctx
}

func (ic *InvokeContext) hasSnapshot() bool {
	return ic.SnapRegion != nil
}

func (ic *InvokeContext) saveRaftStateTo(wb *WriteBatch) error {
	key := RaftStateKey(ic.RegionID)
	return wb.SetMsg(key, &ic.RaftState)
}

func (ic *InvokeContext) saveApplyStateTo(wb *WriteBatch) error {
	key := ApplyStateKey(ic.RegionID)
	return wb.SetMsg(key, &ic.ApplyState)
}

func (ic *InvokeContext) saveSnapshotRaftStateTo(snapshotIdx uint64, wb *WriteBatch) error {
	snapshotRaftState := CloneRaftLocalState(&ic.RaftState)
	snapshotRaftState.HardState.Commit = snapshotIdx
	snapshotRaftState.LastIndex = snapshotIdx
	key := SnapshotRaftStateKey(ic.RegionID)
	return wb.SetMsg(key, snapshotRaftState)
}

type HandleRaftReadyContext interface {
	KVWB() *WriteBatch
	RaftWB() *WriteBatch
	SyncLog() bool
	SetSyncLog(sync bool)
}

var _ raft.Storage = new(PeerStorage)

type PeerStorage struct {
	Engines *Engines

	region           *metapb.Region
	raftState        *rspb.RaftLocalState
	applyState       *rspb.RaftApplyState
	appliedIndexTerm uint64
	lastTerm         uint64

<<<<<<< HEAD
	snapState SnapState
=======
	snapState   SnapState
>>>>>>> afa2ab38
	regionSched chan<- *RegionTask

	cache *EntryCache
	stats *CacheQueryStats

	Tag string
}

func NewPeerStorage(engines *Engines, region *metapb.Region, tag string) (*PeerStorage, error) {
	log.Debugf("%s creating storage for %s", tag, region.String())
	raftState, err := initRaftState(engines.raft, region)
	if err != nil {
		return nil, err
	}
	applyState, err := initApplyState(engines.kv, region)
	if err != nil {
		return nil, err
	}
	if raftState.LastIndex < applyState.AppliedIndex {
		panic(fmt.Sprintf("%s unexpected raft log index: lastIndex %d < appliedIndex %d",
			tag, raftState.LastIndex, applyState.AppliedIndex))
	}
	lastTerm, err := initLastTerm(engines.raft, region, raftState, applyState)
	if err != nil {
		return nil, err
	}
	return &PeerStorage{
		Engines:    engines,
		region:     region,
		Tag:        tag,
		raftState:  raftState,
		applyState: applyState,
		lastTerm:   lastTerm,
		cache:      &EntryCache{},
		stats:      &CacheQueryStats{},
	}, nil
}

func getMsg(engine *badger.DB, key []byte, msg proto.Message) error {
	return engine.View(func(txn *badger.Txn) error {
		item, err := txn.Get(key)
		if err != nil {
			return err
		}
		val, err := item.Value()
		if err != nil {
			return err
		}
		return proto.Unmarshal(val, msg)
	})
}

func putMsg(engine *badger.DB, key []byte, msg proto.Message) error {
	return engine.Update(func(txn *badger.Txn) error {
		val, err := proto.Marshal(msg)
		if err != nil {
			return err
		}
		return txn.Set(key, val)
	})
}

func initRaftState(raftEngine *badger.DB, region *metapb.Region) (*rspb.RaftLocalState, error) {
	stateKey := RaftStateKey(region.Id)
	raftState := new(rspb.RaftLocalState)
	err := getMsg(raftEngine, stateKey, raftState)
	if err != nil && err != badger.ErrKeyNotFound {
		return nil, err
	}
	if err == badger.ErrKeyNotFound {
		if len(region.Peers) > 0 {
			// new split region
			raftState.LastIndex = RaftInitLogIndex
			raftState.HardState = &eraftpb.HardState{
				Term:   RaftInitLogTerm,
				Commit: RaftInitLogIndex,
			}
			putMsg(raftEngine, stateKey, raftState)
		}
	}
	return raftState, nil
}

func initApplyState(kvEngine *badger.DB, region *metapb.Region) (*rspb.RaftApplyState, error) {
	key := ApplyStateKey(region.Id)
	applyState := new(rspb.RaftApplyState)
	err := getMsg(kvEngine, key, applyState)
	if err != nil && err != badger.ErrKeyNotFound {
		return nil, err
	}
	if err == badger.ErrKeyNotFound {
		if len(region.Peers) > 0 {
			applyState.AppliedIndex = RaftInitLogIndex
			applyState.TruncatedState = &rspb.RaftTruncatedState{
				Index: RaftInitLogIndex,
				Term:  RaftInitLogTerm,
			}
		}
	}
	return applyState, nil
}

func initLastTerm(raftEngine *badger.DB, region *metapb.Region,
	raftState *rspb.RaftLocalState, applyState *rspb.RaftApplyState) (uint64, error) {
	lastIdx := raftState.LastIndex
	if lastIdx == 0 {
		return 0, nil
	} else if lastIdx == RaftInitLogIndex {
		return RaftInitLogTerm, nil
	} else if lastIdx == applyState.TruncatedState.GetIndex() {
		return applyState.TruncatedState.GetTerm(), nil
	} else {
		y.Assert(lastIdx > RaftInitLogIndex)
	}
	lastLogKey := RaftLogKey(region.Id, lastIdx)
	e := new(raftpb.Entry)
	err := getMsg(raftEngine, lastLogKey, e)
	if err != nil {
		return 0, errors.Errorf("[region %s] entry at %d doesn't exist, may lost data.", region, lastIdx)
	}
	return e.Term, nil
}

func (ps *PeerStorage) InitialState() (raftpb.HardState, raftpb.ConfState, error) {
	hardState := ps.raftState.HardState
	if hardState.Commit == 0 && hardState.Term == 0 && hardState.Vote == 0 {
		y.AssertTruef(!ps.isInitialized(),
			"peer for region %s is initialized but local state %s has empty hard state",
			ps.region, ps.raftState)
		return raftpb.HardState{}, raftpb.ConfState{}, nil
	}
	return raftpb.HardState{
		Term:   hardState.Term,
		Vote:   hardState.Vote,
		Commit: hardState.Commit,
	}, confStateFromRegion(ps.region), nil
}

func confStateFromRegion(region *metapb.Region) (confState raftpb.ConfState) {
	for _, p := range region.Peers {
		if p.IsLearner {
			confState.Learners = append(confState.Learners, p.GetId())
		} else {
			confState.Nodes = append(confState.Nodes, p.GetId())
		}
	}
	return
}

func (ps *PeerStorage) isInitialized() bool {
	return len(ps.region.Peers) > 0
}

func (ps *PeerStorage) Region() *metapb.Region {
	return ps.region
}

func (ps *PeerStorage) IsApplyingSnapshot() bool {
	return ps.snapState.StateType == SnapState_Applying
}

func (ps *PeerStorage) Entries(low, high, maxSize uint64) ([]raftpb.Entry, error) {
	err := ps.checkRange(low, high)
	if err != nil {
		return nil, err
	}
	ents := make([]raftpb.Entry, 0, high-low)
	if low == high {
		return ents, nil
	}
	cacheLow := uint64(math.MaxUint64)
	if ps.cache.length() > 0 {
		cacheLow = ps.cache.front().Index
	}
	reginID := ps.region.Id
	if high <= cacheLow {
		// not overlap
		ps.stats.miss++
		ents, _, err = fetchEntriesTo(ps.Engines.raft, reginID, low, high, maxSize, ents)
		if err != nil {
			return ents, err
		}
		return ents, nil
	}
	var fetchedSize, beginIdx uint64
	if low < cacheLow {
		ps.stats.miss++
		ents, fetchedSize, err = fetchEntriesTo(ps.Engines.raft, reginID, low, cacheLow, maxSize, ents)
		if fetchedSize > maxSize {
			// maxSize exceed.
			return ents, nil
		}
		beginIdx = cacheLow
	} else {
		beginIdx = low
	}
	ps.stats.hit++
	return ps.cache.fetchEntriesTo(beginIdx, high, maxSize, &fetchedSize, ents), nil
}

func (ps *PeerStorage) Term(idx uint64) (uint64, error) {
	if idx == ps.truncatedIndex() {
		return ps.truncatedTerm(), nil
	}
	err := ps.checkRange(idx, idx+1)
	if err != nil {
		return 0, err
	}
	if ps.truncatedTerm() == ps.lastTerm || idx == ps.raftState.LastIndex {
		return ps.lastTerm, nil
	}
	entries, err := ps.Entries(idx, idx+1, math.MaxUint64)
	if err != nil {
		return 0, err
	}
	return entries[0].Term, nil
}

func (ps *PeerStorage) checkRange(low, high uint64) error {
	if low > high {
		return errors.Errorf("low %d is greater than high %d", low, high)
	} else if low <= ps.truncatedIndex() {
		return raft.ErrCompacted
	} else if high > ps.raftState.LastIndex+1 {
		return errors.Errorf("entries' high %d is out of bound, lastIndex %d",
			high, ps.raftState.LastIndex)
	}
	return nil
}

func (ps *PeerStorage) truncatedIndex() uint64 {
	return ps.applyState.TruncatedState.GetIndex()
}

func (ps *PeerStorage) truncatedTerm() uint64 {
	return ps.applyState.TruncatedState.GetTerm()
}

func (ps *PeerStorage) LastIndex() (uint64, error) {
	return ps.raftState.LastIndex, nil
}

func (ps *PeerStorage) AppliedIndex() (uint64, error) {
	return ps.applyState.AppliedIndex, nil
}

func (ps *PeerStorage) FirstIndex() (uint64, error) {
	return firstIndex(ps.applyState), nil
}

func firstIndex(applyState *rspb.RaftApplyState) uint64 {
	return applyState.TruncatedState.GetIndex() + 1
}

func (ps *PeerStorage) Snapshot() (raftpb.Snapshot, error) {
	return raftpb.Snapshot{}, raft.ErrSnapshotTemporarilyUnavailable
}

// Append the given entries to the raft log using previous last index or self.last_index.
// Return the new last index for later update. After we commit in engine, we can set last_index
// to the return one.
func (ps *PeerStorage) Append(invokeCtx *InvokeContext, entries []raftpb.Entry, readyCtx HandleRaftReadyContext) error {
	log.Debugf("%s append %d entries", ps.Tag, len(entries))
	prevLastIndex := invokeCtx.RaftState.GetLastIndex()
	if len(entries) == 0 {
		return nil
	}
	lastEntry := entries[len(entries)-1]
	lastIndex := lastEntry.Index
	lastTerm := lastEntry.Term
	for _, entry := range entries {
		if !readyCtx.SyncLog() {
			readyCtx.SetSyncLog(getSyncLogFromEntry(entry))
		}
		err := readyCtx.RaftWB().SetMsg(RaftLogKey(ps.region.Id, entry.Index), &entry)
		if err != nil {
			return err
		}
	}
	// Delete any previously appended log entries which never committed.
	for i := lastIndex + 1; i <= prevLastIndex; i++ {
		readyCtx.RaftWB().Delete(RaftLogKey(ps.region.Id, i))
	}
	invokeCtx.RaftState.LastIndex = lastIndex
	invokeCtx.lastTerm = lastTerm

	// TODO: if the writebatch is failed to commit, the cache will be wrong.
	ps.cache.append(ps.Tag, entries)
	return nil
}

func (ps *PeerStorage) CompactTo(idx uint64) {
	ps.cache.compactTo(idx)
}

func (ps *PeerStorage) clearMeta(kvWB, raftWB *WriteBatch) error {
	return ClearMeta(ps.Engines, kvWB, raftWB, ps.region.Id, ps.raftState)
}

// Delete all data that is not covered by `new_region`.
func (ps *PeerStorage) clearExtraData(newRegion *metapb.Region) {
	oldStartKey, oldEndKey := EncStartKey(ps.region), EncEndKey(ps.region)
	newStartKey, newEndKey := EncStartKey(newRegion), EncEndKey(newRegion)
	regionId := newRegion.Id
	if oldStartKey < newStartKey {
		ps.regionSched <- &RegionTask{
			RegionId: regionId,
			TaskType: RegionTaskType_Destroy,
			StartKey: oldStartKey,
			EndKey: newStartKey,
		}
	}
	if newEndKey < oldEndKey {
		ps.regionSched <- &RegionTask{
			RegionId: regionId,
			TaskType: RegionTaskType_Destroy,
			StartKey: newEndKey,
			EndKey: oldEndKey,
		}
	}
}

// Delete all data that is not covered by `new_region`.
func (ps *PeerStorage) clearExtraData(newRegion *metapb.Region) {
	oldStartKey, oldEndKey := EncStartKey(ps.region), EncEndKey(ps.region)
	newStartKey, newEndKey := EncStartKey(newRegion), EncEndKey(newRegion)
	regionId := newRegion.Id
	if bytes.Compare(oldStartKey, newStartKey) < 0 {
		ps.regionSched <- &RegionTask{
			RegionId: regionId,
			TaskType: RegionTaskType_Destroy,
			StartKey: oldStartKey,
			EndKey:   newStartKey,
		}
	}
	if bytes.Compare(newEndKey, oldEndKey) < 0 {
		ps.regionSched <- &RegionTask{
			RegionId: regionId,
			TaskType: RegionTaskType_Destroy,
			StartKey: newEndKey,
			EndKey:   oldEndKey,
		}
	}
}

func getSyncLogFromEntry(entry raftpb.Entry) bool {
	return entryCtx(entry.Data[len(entry.Data)-1]).IsSyncLog()
}

func fetchEntriesTo(engine *badger.DB, regionID, low, high, maxSize uint64, buf []raftpb.Entry) ([]raftpb.Entry, uint64, error) {
	var totalSize uint64
	nextIndex := low
	exceededMaxSize := false
	txn := engine.NewTransaction(false)
	defer txn.Discard()
	if high-low <= raftLogMultiGetCnt {
		// If election happens in inactive regions, they will just try
		// to fetch one empty log.
		for i := low; i < high; i++ {
			key := RaftLogKey(regionID, i)
			item, err := txn.Get(key)
			if err == badger.ErrKeyNotFound {
				return nil, 0, raft.ErrUnavailable
			} else if err != nil {
				return nil, 0, err
			}
			val, err := item.Value()
			if err != nil {
				return nil, 0, err
			}
			var entry raftpb.Entry
			err = entry.Unmarshal(val)
			if err != nil {
				return nil, 0, err
			}
			y.Assert(entry.Index == i)
			totalSize += uint64(len(val))

			if len(buf) == 0 || totalSize <= maxSize {
				buf = append(buf, entry)
			}
			if totalSize > maxSize {
				break
			}
		}
		return buf, totalSize, nil
	}
	startKey := RaftLogKey(regionID, low)
	endKey := RaftLogKey(regionID, high)
	opt := badger.DefaultIteratorOptions
	opt.StartKey = startKey
	opt.EndKey = endKey
	opt.PrefetchValues = false
	iter := txn.NewIterator(opt)
	defer iter.Close()
	for iter.Seek(startKey); iter.Valid(); iter.Next() {
		item := iter.Item()
		if bytes.Compare(item.Key(), endKey) >= 0 {
			break
		}
		val, err := item.Value()
		if err != nil {
			return nil, 0, err
		}
		var entry raftpb.Entry
		err = entry.Unmarshal(val)
		if err != nil {
			return nil, 0, err
		}
		// May meet gap or has been compacted.
		if entry.Index != nextIndex {
			break
		}
		nextIndex++
		totalSize += uint64(len(val))
		exceededMaxSize = totalSize > maxSize
		if !exceededMaxSize || len(buf) == 0 {
			buf = append(buf, entry)
		}
		if exceededMaxSize {
			break
		}
	}
	// If we get the correct number of entries, returns,
	// or the total size almost exceeds max_size, returns.
	if len(buf) == int(high-low) || exceededMaxSize {
		return buf, totalSize, nil
	}
	// Here means we don't fetch enough entries.
	return nil, 0, raft.ErrUnavailable
}

func ClearMeta(engines *Engines, kvWB, raftWB *WriteBatch, regionID uint64, raftState *rspb.RaftLocalState) error {
	start := time.Now()
	kvWB.Delete(RegionStateKey(regionID))
	kvWB.Delete(ApplyStateKey(regionID))

	lastIndex := raftState.LastIndex
	firstIndex := lastIndex + 1
	beginLogKey := RaftLogKey(regionID, 0)
	endLogKey := RaftLogKey(regionID, firstIndex)
	err := engines.raft.View(func(txn *badger.Txn) error {
		it := txn.NewIterator(badger.DefaultIteratorOptions)
		defer it.Close()
		it.Seek(beginLogKey)
		if it.Valid() && bytes.Compare(it.Item().Key(), endLogKey) < 0 {
			logIdx, err1 := RaftLogIndex(it.Item().Key())
			if err1 != nil {
				return err1
			}
			firstIndex = logIdx
		}
		return nil
	})
	if err != nil {
		return err
	}
	for i := firstIndex; i <= lastIndex; i++ {
		raftWB.Delete(RaftLogKey(regionID, i))
	}
	raftWB.Delete(RaftStateKey(regionID))
	log.Infof(
		"[region %d] clear peer 1 meta key 1 apply key 1 raft key and %d raft logs, takes %v",
		regionID,
		lastIndex+1-firstIndex,
		time.Since(start),
	)
	return nil
}

func WritePeerState(kvWB *WriteBatch, region *metapb.Region, state rspb.PeerState, mergeState *rspb.MergeState) error {
	regionID := region.Id
	regionState := new(rspb.RegionLocalState)
	regionState.State = state
	if mergeState != nil {
		regionState.MergeState = mergeState
	}
	return kvWB.SetMsg(RegionStateKey(regionID), regionState)
}

// Apply the peer with given snapshot.
func (ps *PeerStorage) ApplySnapshot(ctx *InvokeContext, snap *raftpb.Snapshot, kvWB *WriteBatch, raftWB *WriteBatch) error {
	log.Infof("%v begin to apply snapshot", ps.Tag)

	snapData := new(rspb.RaftSnapshotData)
	if err := snapData.Unmarshal(snap.Data); err != nil {
		return err
	}

	if snapData.Region.Id != ps.region.Id {
		return fmt.Errorf("mismatch region id %v != %v", snapData.Region.Id, ps.region.Id)
	}

	if ps.isInitialized() {
		// we can only delete the old data when the peer is initialized.
		if err := ps.clearMeta(kvWB, raftWB); err != nil {
			return err
		}
	}

	if err := WritePeerState(kvWB, snapData.Region, rspb.PeerState_Applying, nil); err != nil {
		return err
	}

	lastIdx := snap.Metadata.Index

	ctx.RaftState.LastIndex = lastIdx
	ctx.lastTerm = snap.Metadata.Term
	ctx.ApplyState.AppliedIndex = lastIdx

	// The snapshot only contains log which index > applied index, so
	// here the truncate state's (index, term) is in snapshot metadata.
	ctx.ApplyState.TruncatedState.Index = lastIdx
	ctx.ApplyState.TruncatedState.Term = snap.Metadata.Term

	log.Debugf("%v apply snapshot for region %v with state %v ok", ps.Tag, snapData.Region, ctx.ApplyState)

	ctx.SnapRegion = snapData.Region
	return nil
}

/// Save memory states to disk.
///
/// This function only write data to `ready_ctx`'s `WriteBatch`. It's caller's duty to write
/// it explicitly to disk. If it's flushed to disk successfully, `post_ready` should be called
/// to update the memory states properly.
/// Do not modify ready in this function, this is a requirement to advance the ready object properly later.
func (ps *PeerStorage) HandleRaftReady(readyCtx HandleRaftReadyContext, ready *raft.Ready) (*InvokeContext, error) {
	ctx := NewInvokeContext(ps)
	var snapshotIdx uint64 = 0
	if !raft.IsEmptySnap(ready.Snapshot) {
		if err := ps.ApplySnapshot(ctx, &ready.Snapshot, readyCtx.KVWB(), readyCtx.RaftWB()); err != nil {
			return nil, err
		}
		snapshotIdx = ctx.RaftState.LastIndex
	}
	if ready.MustSync {
		readyCtx.SetSyncLog(true)
	}

	if len(ready.Entries) != 0 {
		if err := ps.Append(ctx, ready.Entries, readyCtx); err != nil {
			return nil, err
		}
	}

	// Last index is 0 means the peer is created from raft message
	// and has not applied snapshot yet, so skip persistent hard state.
	if ctx.RaftState.LastIndex > 0 {
		if !raft.IsEmptyHardState(ready.HardState) {
			ctx.RaftState.HardState = new(eraftpb.HardState)
			ctx.RaftState.HardState.Commit = ready.HardState.Commit
			ctx.RaftState.HardState.Term = ready.HardState.Term
			ctx.RaftState.HardState.Vote = ready.HardState.Vote
		}
	}

	if !RaftStateEqual(&ctx.RaftState, ps.raftState) {
		if err := ctx.saveRaftStateTo(readyCtx.RaftWB()); err != nil {
			return nil, err
		}
		if snapshotIdx > 0 {
			// in case of restart happen when we just write region state to Applying,
			// but not write raft_local_state to raft rocksdb in time.
			// we write raft state to default rocksdb, with last index set to snap index,
			// in case of recv raft log after snapshot.
			if err := ctx.saveSnapshotRaftStateTo(snapshotIdx, readyCtx.KVWB()); err != nil {
				return nil, err
			}
		}
	}

	// only when apply snapshot
	if !ApplyStateEqual(&ctx.ApplyState, ps.applyState) {
		if err := ctx.saveApplyStateTo(readyCtx.KVWB()); err != nil {
			return nil, err
		}
	}

	return ctx, nil
}

func HardStateEqaul(l, r *eraftpb.HardState) bool {
	return l.Commit == r.Commit && l.Term == r.Term && l.Vote == r.Vote
}

func RaftStateEqual(l, r *rspb.RaftLocalState) bool {
	return HardStateEqaul(l.HardState, r.HardState) && l.LastIndex == r.LastIndex
}

func TruncatedStateEqual(l, r *rspb.RaftTruncatedState) bool {
	return l.Term == r.Term && l.Index == r.Index
}

func ApplyStateEqual(l, r *rspb.RaftApplyState) bool {
	return l.AppliedIndex == r.AppliedIndex && TruncatedStateEqual(l.TruncatedState, r.TruncatedState)
}

func CloneRegion(region *metapb.Region) *metapb.Region {
	cloned := new(metapb.Region)
	cloned.Id = region.Id
	cloned.StartKey = append([]byte{}, region.StartKey...)
	cloned.EndKey = append([]byte{}, region.EndKey...)
<<<<<<< HEAD
	cloned.RegionEpoch = &metapb.RegionEpoch{ConfVer:region.RegionEpoch.ConfVer, Version:region.RegionEpoch.Version}

	cloned.Peers = make([]*metapb.Peer, 0, len(region.Peers))
	for _, p := range region.Peers {
		cloned.Peers = append(cloned.Peers, &metapb.Peer{Id:p.Id, StoreId:p.StoreId, IsLearner: p.IsLearner})
=======
	cloned.RegionEpoch = &metapb.RegionEpoch{ConfVer: region.RegionEpoch.ConfVer, Version: region.RegionEpoch.Version}

	cloned.Peers = make([]*metapb.Peer, 0, len(region.Peers))
	for _, p := range region.Peers {
		cloned.Peers = append(cloned.Peers, &metapb.Peer{Id: p.Id, StoreId: p.StoreId, IsLearner: p.IsLearner})
>>>>>>> afa2ab38
	}

	return cloned
}

<<<<<<< HEAD
// Update the memory state after ready changes are flushed to disk successfully.
func (ps *PeerStorage) PostReady(ctx *InvokeContext) *ApplySnapResult {
	ps.raftState = ctx.RaftState
	ps.applyState = ctx.ApplyState
=======
func CloneRaftLocalState(state *rspb.RaftLocalState) *rspb.RaftLocalState {
	cloned := new(rspb.RaftLocalState)
	cloned.LastIndex = state.LastIndex
	cloned.HardState = &eraftpb.HardState{Term: state.HardState.Term, Vote: state.HardState.Vote, Commit: state.HardState.Commit}
	return cloned
}

func CloneRaftApplyState(state *rspb.RaftApplyState) *rspb.RaftApplyState {
	cloned := new(rspb.RaftApplyState)
	cloned.AppliedIndex = state.AppliedIndex
	cloned.TruncatedState = &rspb.RaftTruncatedState{Index: state.TruncatedState.Index, Term: state.TruncatedState.Term}
	return cloned
}

// Update the memory state after ready changes are flushed to disk successfully.
func (ps *PeerStorage) PostReady(ctx *InvokeContext) *ApplySnapResult {
	ps.raftState = CloneRaftLocalState(&ctx.RaftState)
	ps.applyState = CloneRaftApplyState(&ctx.ApplyState)
>>>>>>> afa2ab38
	ps.lastTerm = ctx.lastTerm

	// If we apply snapshot ok, we should update some infos like applied index too.
	if ctx.SnapRegion == nil {
		return nil
	}
	// cleanup data before scheduling apply task
	if ps.isInitialized() {
		ps.clearExtraData(ps.region)
	}

	ps.ScheduleApplyingSnapshot()
	prevRegion := CloneRegion(ps.region)
	ps.region = ctx.SnapRegion
	ctx.SnapRegion = nil

	return &ApplySnapResult{
		PrevRegion: prevRegion,
<<<<<<< HEAD
		Region: CloneRegion(ps.region),
=======
		Region:     CloneRegion(ps.region),
>>>>>>> afa2ab38
	}
}

func (ps *PeerStorage) ScheduleApplyingSnapshot() {
	status := JobStatus_Pending
<<<<<<< HEAD
	ps.snapState = SnapState {
		StateType: SnapState_Applying,
		Status: &status,
	}

	task := &RegionTask {
		RegionId: ps.region.Id,
		TaskType: RegionTaskType_Apply,
		Status: &status,
	}
	ps.regionSched<- task
}

func (ps *PeerStorage) SetRegion(region *metapb.Region) {
	ps.region = region
}

func (ps *PeerStorage) ClearData() {
	// Todo
}

func (p *PeerStorage) CancelApplyingSnap() bool {
	// Todo
	return true
}

// Check if the storage is applying a snapshot.
func (p *PeerStorage) CheckApplyingSnap() bool {
	// Todo
	return false
=======
	ps.snapState = SnapState{
		StateType: SnapState_Applying,
		Status:    &status,
	}

	task := &RegionTask{
		RegionId: ps.region.Id,
		TaskType: RegionTaskType_Apply,
		Status:   &status,
	}
	ps.regionSched <- task
>>>>>>> afa2ab38
}<|MERGE_RESOLUTION|>--- conflicted
+++ resolved
@@ -20,7 +20,7 @@
 )
 
 type JobStatus int
-<<<<<<< HEAD
+
 const (
 	JobStatus_Pending JobStatus = 0 + iota
 	JobStatus_Running
@@ -33,21 +33,6 @@
 type SnapStateType int
 
 const (
-=======
-
-const (
-	JobStatus_Pending JobStatus = 0 + iota
-	JobStatus_Running
-	JobStatus_Cancelling
-	JobStatus_Cancelled
-	JobStatus_Finished
-	JobStatus_Failed
-)
-
-type SnapStateType int
-
-const (
->>>>>>> afa2ab38
 	SnapState_Relax SnapStateType = 0 + iota
 	SnapState_Generating
 	SnapState_Applying
@@ -56,13 +41,8 @@
 
 type SnapState struct {
 	StateType SnapStateType
-<<<<<<< HEAD
-	Status *JobStatus
-	Receiver chan<- eraftpb.Snapshot
-=======
 	Status    *JobStatus
 	Receiver  chan<- *eraftpb.Snapshot
->>>>>>> afa2ab38
 }
 
 const (
@@ -174,17 +154,10 @@
 type ApplySnapResult struct {
 	// PrevRegion is the region before snapshot applied
 	PrevRegion *metapb.Region
-<<<<<<< HEAD
-	Region *metapb.Region
-}
-
-type RegionTaskType int
-=======
 	Region     *metapb.Region
 }
 
 type RegionTaskType int64
->>>>>>> afa2ab38
 
 const (
 	RegionTaskType_Gen RegionTaskType = 0 + iota
@@ -198,17 +171,10 @@
 type RegionTask struct {
 	RegionId uint64
 	TaskType RegionTaskType
-<<<<<<< HEAD
-	Notifier chan<- eraftpb.Snapshot
-	Status *JobStatus
-	StartKey []byte
-	EndKey []byte
-=======
 	Notifier chan<- *eraftpb.Snapshot
 	Status   *JobStatus
 	StartKey []byte
 	EndKey   []byte
->>>>>>> afa2ab38
 }
 
 type InvokeContext struct {
@@ -271,11 +237,7 @@
 	appliedIndexTerm uint64
 	lastTerm         uint64
 
-<<<<<<< HEAD
-	snapState SnapState
-=======
 	snapState   SnapState
->>>>>>> afa2ab38
 	regionSched chan<- *RegionTask
 
 	cache *EntryCache
@@ -575,27 +537,9 @@
 	return ClearMeta(ps.Engines, kvWB, raftWB, ps.region.Id, ps.raftState)
 }
 
-// Delete all data that is not covered by `new_region`.
-func (ps *PeerStorage) clearExtraData(newRegion *metapb.Region) {
-	oldStartKey, oldEndKey := EncStartKey(ps.region), EncEndKey(ps.region)
-	newStartKey, newEndKey := EncStartKey(newRegion), EncEndKey(newRegion)
-	regionId := newRegion.Id
-	if oldStartKey < newStartKey {
-		ps.regionSched <- &RegionTask{
-			RegionId: regionId,
-			TaskType: RegionTaskType_Destroy,
-			StartKey: oldStartKey,
-			EndKey: newStartKey,
-		}
-	}
-	if newEndKey < oldEndKey {
-		ps.regionSched <- &RegionTask{
-			RegionId: regionId,
-			TaskType: RegionTaskType_Destroy,
-			StartKey: newEndKey,
-			EndKey: oldEndKey,
-		}
-	}
+type CacheQueryStats struct {
+	hit  uint64
+	miss uint64
 }
 
 // Delete all data that is not covered by `new_region`.
@@ -879,30 +823,16 @@
 	cloned.Id = region.Id
 	cloned.StartKey = append([]byte{}, region.StartKey...)
 	cloned.EndKey = append([]byte{}, region.EndKey...)
-<<<<<<< HEAD
-	cloned.RegionEpoch = &metapb.RegionEpoch{ConfVer:region.RegionEpoch.ConfVer, Version:region.RegionEpoch.Version}
-
-	cloned.Peers = make([]*metapb.Peer, 0, len(region.Peers))
-	for _, p := range region.Peers {
-		cloned.Peers = append(cloned.Peers, &metapb.Peer{Id:p.Id, StoreId:p.StoreId, IsLearner: p.IsLearner})
-=======
 	cloned.RegionEpoch = &metapb.RegionEpoch{ConfVer: region.RegionEpoch.ConfVer, Version: region.RegionEpoch.Version}
 
 	cloned.Peers = make([]*metapb.Peer, 0, len(region.Peers))
 	for _, p := range region.Peers {
 		cloned.Peers = append(cloned.Peers, &metapb.Peer{Id: p.Id, StoreId: p.StoreId, IsLearner: p.IsLearner})
->>>>>>> afa2ab38
 	}
 
 	return cloned
 }
 
-<<<<<<< HEAD
-// Update the memory state after ready changes are flushed to disk successfully.
-func (ps *PeerStorage) PostReady(ctx *InvokeContext) *ApplySnapResult {
-	ps.raftState = ctx.RaftState
-	ps.applyState = ctx.ApplyState
-=======
 func CloneRaftLocalState(state *rspb.RaftLocalState) *rspb.RaftLocalState {
 	cloned := new(rspb.RaftLocalState)
 	cloned.LastIndex = state.LastIndex
@@ -921,7 +851,6 @@
 func (ps *PeerStorage) PostReady(ctx *InvokeContext) *ApplySnapResult {
 	ps.raftState = CloneRaftLocalState(&ctx.RaftState)
 	ps.applyState = CloneRaftApplyState(&ctx.ApplyState)
->>>>>>> afa2ab38
 	ps.lastTerm = ctx.lastTerm
 
 	// If we apply snapshot ok, we should update some infos like applied index too.
@@ -940,28 +869,23 @@
 
 	return &ApplySnapResult{
 		PrevRegion: prevRegion,
-<<<<<<< HEAD
-		Region: CloneRegion(ps.region),
-=======
 		Region:     CloneRegion(ps.region),
->>>>>>> afa2ab38
 	}
 }
 
 func (ps *PeerStorage) ScheduleApplyingSnapshot() {
 	status := JobStatus_Pending
-<<<<<<< HEAD
-	ps.snapState = SnapState {
+	ps.snapState = SnapState{
 		StateType: SnapState_Applying,
-		Status: &status,
-	}
-
-	task := &RegionTask {
+		Status:    &status,
+	}
+
+	task := &RegionTask{
 		RegionId: ps.region.Id,
 		TaskType: RegionTaskType_Apply,
-		Status: &status,
-	}
-	ps.regionSched<- task
+		Status:   &status,
+	}
+	ps.regionSched <- task
 }
 
 func (ps *PeerStorage) SetRegion(region *metapb.Region) {
@@ -981,17 +905,4 @@
 func (p *PeerStorage) CheckApplyingSnap() bool {
 	// Todo
 	return false
-=======
-	ps.snapState = SnapState{
-		StateType: SnapState_Applying,
-		Status:    &status,
-	}
-
-	task := &RegionTask{
-		RegionId: ps.region.Id,
-		TaskType: RegionTaskType_Apply,
-		Status:   &status,
-	}
-	ps.regionSched <- task
->>>>>>> afa2ab38
 }