package raftstore

import (
	"github.com/coocood/badger"
	"github.com/pingcap/kvproto/pkg/metapb"
	"github.com/pingcap/kvproto/pkg/pdpb"
	"github.com/pingcap/kvproto/pkg/raft_cmdpb"
	"github.com/zhangjinpeng1987/raft"
)

type RegionChangeEvent int

const (
	RegionChangeEvent_Create RegionChangeEvent = 0 + iota
	RegionChangeEvent_Update
	RegionChangeEvent_Destroy
)

type observerContext struct {
	region *metapb.Region
	bypass bool
}

/// splitChecker is invoked during a split check scan, and decides to use
/// which keys to split a region.
type splitChecker interface {

	/// onKv is a hook called for every kv scanned during split.
	/// Return true to abort scan early.
	onKv(_ *observerContext, _ splitCheckKeyEntry) bool

	/// splitKeys returns the desired split keys.
	splitKeys() [][]byte

	/// approximateSplitKeys returns the split keys without scan.
	approximateSplitKeys(_ *metapb.Region, _ *badger.DB) ([][]byte, error)

	/// policy returns the policy.
	policy() pdpb.CheckPolicy
}

type splitCheckerHost struct {
	autoSplit bool
	checkers  []splitChecker
}

func (spCheckerHost *splitCheckerHost) skip() bool {
	//Todo, currently it is a place holder
	return false
}

func (spCheckerHost *splitCheckerHost) onKv(observerCtx *observerContext, spCheKeyEntry splitCheckKeyEntry) bool {
	// Todo: currently it is a place holder
	return false
}

func (spCheckerHost *splitCheckerHost) splitKeys() [][]byte {
	// Todo: currently it is a place holder
	return nil
}

func (spCheckerHost *splitCheckerHost) approximateSplitKeys(region *metapb.Region, db *badger.DB) ([][]byte, error) {
	// Todo: currently it is a place holder
	return nil, nil
}

func (spCheckerHost *splitCheckerHost) policy() pdpb.CheckPolicy {
	// Todo, currently it is a place hoder
	return 0
}

type registry struct {
}

type CoprocessorHost struct {
	// Todo: currently it is a place holder
	registry registry
}

func (c *CoprocessorHost) PrePropose(region *metapb.Region, req *raft_cmdpb.RaftCmdRequest) error {
	// Todo: currently it is a place holder
	return nil
}

func (c *CoprocessorHost) OnRegionChanged(region *metapb.Region, event RegionChangeEvent, role raft.StateType) {
	// Todo: currently it is a place holder
}

func (c *CoprocessorHost) OnRoleChanged(region *metapb.Region, role raft.StateType) {
	// Todo: currently it is a place holder
}

func (c *CoprocessorHost) newSplitCheckerHost(region *metapb.Region, engine *badger.DB, autoSplit bool,
	policy pdpb.CheckPolicy) *splitCheckerHost {
	//Todo, currently it is a place holder
	return nil
}

<<<<<<< HEAD
=======
func (c *CoprocessorHost) preApply(region *metapb.Region, req *raft_cmdpb.RaftCmdRequest) {
	// TODO: placeholder
}

func (c *CoprocessorHost) postApply(region *metapb.Region, resp *raft_cmdpb.RaftCmdResponse) {
	// TODO: placeholder
}

>>>>>>> d8036a03
func (c *CoprocessorHost) shutdown() {}<|MERGE_RESOLUTION|>--- conflicted
+++ resolved
@@ -96,8 +96,6 @@
 	return nil
 }
 
-<<<<<<< HEAD
-=======
 func (c *CoprocessorHost) preApply(region *metapb.Region, req *raft_cmdpb.RaftCmdRequest) {
 	// TODO: placeholder
 }
@@ -106,5 +104,4 @@
 	// TODO: placeholder
 }
 
->>>>>>> d8036a03
 func (c *CoprocessorHost) shutdown() {}