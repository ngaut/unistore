package raftstore

import (
	"fmt"
	"testing"

	"github.com/coocood/badger"
	"github.com/ngaut/unistore/tikv/mvcc"
	"github.com/pingcap/kvproto/pkg/kvrpcpb"
	rfpb "github.com/pingcap/kvproto/pkg/raft_cmdpb"
	"github.com/stretchr/testify/assert"
)

func TestRaftWriteBatch_PrewriteAndCommit(t *testing.T) {
	engines := newTestEngines(t)
	defer cleanUpTestEngineData(engines)
	apply := new(applyDelegate)
	applyCtx := newApplyContext("test", nil, engines, nil, notifier{}, NewDefaultConfig())
	wb := &raftWriteBatch{
		startTS:  100,
		commitTS: 0,
	}
	// Testing PreWriter

	longValue := [128]byte{101}

	values := [][]byte{
		[]byte("short value"),
		longValue[:],
		[]byte(""),
	}

	for i := 0; i < 3; i++ {
		primary := []byte(fmt.Sprintf("t%08d_r%08d", i, i))
		expectLock := mvcc.MvccLock{
			MvccLockHdr: mvcc.MvccLockHdr{
				StartTS:    100,
				TTL:        10,
				Op:         uint8(kvrpcpb.Op_Put),
				PrimaryLen: uint16(len(primary)),
			},
			Primary: primary,
			Value:   values[i],
		}
		wb.Prewrite(primary, &expectLock)
		apply.execWriteCmd(applyCtx, &rfpb.RaftCmdRequest{
			Header:   new(rfpb.RaftRequestHeader),
			Requests: wb.requests,
		})
		err := applyCtx.wb.WriteToKV(engines.kv)
		assert.Nil(t, err)
		applyCtx.wb.Reset()
		wb.requests = nil
		val := engines.kv.lockStore.Get(primary, nil)
		assert.NotNil(t, val)
		lock := mvcc.DecodeLock(val)
		assert.Equal(t, expectLock, lock)
	}

	// Testing Commit
	wb = &raftWriteBatch{
		startTS:  100,
		commitTS: 200,
	}
	for i := 0; i < 3; i++ {
		primary := []byte(fmt.Sprintf("t%08d_r%08d", i, i))
		expectLock := &mvcc.MvccLock{
			MvccLockHdr: mvcc.MvccLockHdr{
				StartTS: 100,
				TTL:     10,
				Op:      uint8(mvcc.LockTypePut),
			},
			Value: values[i],
		}
		wb.Commit(primary, expectLock)
		apply.execWriteCmd(applyCtx, &rfpb.RaftCmdRequest{
			Header:   new(rfpb.RaftRequestHeader),
			Requests: wb.requests,
		})
		err := applyCtx.wb.WriteToKV(engines.kv)
		assert.Nil(t, err)
		applyCtx.wb.Reset()
		wb.requests = nil
		engines.kv.db.View(func(txn *badger.Txn) error {
			item, err := txn.Get(primary)
			if len(values[i]) != 0 {
				assert.Nil(t, err)
				assert.NotNil(t, item)
				userMeta := mvcc.DBUserMeta(item.UserMeta())
				assert.Equal(t, userMeta.StartTS(), expectLock.StartTS)
				assert.Equal(t, userMeta.CommitTS(), wb.commitTS)
			} else {
				assert.NotNil(t, err)
			}
			return nil
		})
	}
}

func TestRaftWriteBatch_Rollback(t *testing.T) {
	engines := newTestEngines(t)
	defer cleanUpTestEngineData(engines)
	apply := new(applyDelegate)
	applyCtx := newApplyContext("test", nil, engines, nil, notifier{}, NewDefaultConfig())
<<<<<<< HEAD
	dBWriter := new(raftDBWriter)
	wb := (dBWriter.NewWriteBatch(100, 0, nil)).(*raftWriteBatch)
=======
	wb := &raftWriteBatch{
		startTS:  100,
		commitTS: 0,
	}
>>>>>>> a354af43

	longValue := [128]byte{102}

	for i := 0; i < 2; i++ {
		primary := []byte(fmt.Sprintf("t%08d_r%08d", i, i))
		expectLock := mvcc.MvccLock{
			MvccLockHdr: mvcc.MvccLockHdr{
				StartTS:    100,
				TTL:        10,
				Op:         uint8(kvrpcpb.Op_Put),
				PrimaryLen: uint16(len(primary)),
			},
			Primary: primary,
			Value:   longValue[:],
		}
		wb.Prewrite(primary, &expectLock)
		apply.execWriteCmd(applyCtx, &rfpb.RaftCmdRequest{
			Header:   new(rfpb.RaftRequestHeader),
			Requests: wb.requests,
		})
		err := applyCtx.wb.WriteToKV(engines.kv)
		assert.Nil(t, err)
		applyCtx.wb.Reset()
		wb.requests = nil
	}

	// Testing RollBack
	wb = &raftWriteBatch{
		startTS:  150,
		commitTS: 200,
	}
	primary := []byte(fmt.Sprintf("t%08d_r%08d", 0, 0))
	wb.Rollback(primary, false)
	apply.execWriteCmd(applyCtx, &rfpb.RaftCmdRequest{
		Header:   new(rfpb.RaftRequestHeader),
		Requests: wb.requests,
	})
	err := applyCtx.wb.WriteToKV(engines.kv)
	assert.Nil(t, err)
	applyCtx.wb.Reset()

	wb = &raftWriteBatch{
		startTS:  100,
		commitTS: 200,
	}
	primary = []byte(fmt.Sprintf("t%08d_r%08d", 1, 1))
	wb.Rollback(primary, true)
	apply.execWriteCmd(applyCtx, &rfpb.RaftCmdRequest{
		Header:   new(rfpb.RaftRequestHeader),
		Requests: wb.requests,
	})
	err = applyCtx.wb.WriteToKV(engines.kv)
	assert.Nil(t, err)
	applyCtx.wb.Reset()
	// The lock should be deleted.
	val := engines.kv.lockStore.Get(primary, nil)
	assert.Nil(t, val)
}<|MERGE_RESOLUTION|>--- conflicted
+++ resolved
@@ -102,15 +102,10 @@
 	defer cleanUpTestEngineData(engines)
 	apply := new(applyDelegate)
 	applyCtx := newApplyContext("test", nil, engines, nil, notifier{}, NewDefaultConfig())
-<<<<<<< HEAD
-	dBWriter := new(raftDBWriter)
-	wb := (dBWriter.NewWriteBatch(100, 0, nil)).(*raftWriteBatch)
-=======
 	wb := &raftWriteBatch{
 		startTS:  100,
 		commitTS: 0,
 	}
->>>>>>> a354af43
 
 	longValue := [128]byte{102}
 
