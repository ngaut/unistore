--- conflicted
+++ resolved
@@ -468,8 +468,6 @@
 	}
 	return errors.Errorf("mismatch peer id %d != %d", peer.Id, peerID)
 }
-<<<<<<< HEAD
-=======
 
 func CloneMsg(origin, cloned proto.Message) error {
 	data, err := proto.Marshal(origin)
@@ -478,4 +476,3 @@
 	}
 	return proto.Unmarshal(data, cloned)
 }
->>>>>>> 3d9fb1ab
