package raftstore

import (
	"bytes"
	"fmt"
	"github.com/ngaut/log"
	"github.com/pingcap/kvproto/pkg/eraftpb"
	"github.com/pingcap/kvproto/pkg/metapb"
	"github.com/pingcap/kvproto/pkg/raft_cmdpb"
	"sync/atomic"
<<<<<<< HEAD
	"github.com/pingcap/kvproto/pkg/metapb"
	"github.com/pingcap/kvproto/pkg/raft_cmdpb"
	"github.com/ngaut/log"
	"fmt"
	"github.com/pingcap/kvproto/pkg/eraftpb"
	"bytes"
)

=======
	"time"
)

const RaftInvalidIndex uint64 = 0

>>>>>>> 48aad8d1
/// `is_initial_msg` checks whether the `msg` can be used to initialize a new peer or not.
// There could be two cases:
// 1. Target peer already exists but has not established communication with leader yet
// 2. Target peer is added newly due to member change or region split, but it's not
//    created yet
// For both cases the region start key and end key are attached in RequestVote and
// Heartbeat message for the store of that peer to check whether to create a new peer
// when receiving these messages, or just to wait for a pending region split to perform
// later.
func isInitialMsg(msg *eraftpb.Message) bool {
	return msg.MsgType == eraftpb.MessageType_MsgRequestVote ||
		msg.MsgType == eraftpb.MessageType_MsgRequestPreVote ||
		// the peer has not been known to this leader, it may exist or not.
		(msg.MsgType == eraftpb.MessageType_MsgHeartbeat && msg.Commit == RaftInvalidIndex)
}

<<<<<<< HEAD

=======
>>>>>>> 48aad8d1
type LeaseState int

const (
	/// The lease is suspicious, may be invalid.
	LeaseState_Suspect LeaseState = 1 + iota
	/// The lease is valid.
	LeaseState_Valid
	/// The lease is expired.
	LeaseState_Expired
)

/// Lease records an expired time, for examining the current moment is in lease or not.
/// It's dedicated to the Raft leader lease mechanism, contains either state of
///   1. Suspect Timestamp
///      A suspicious leader lease timestamp, which marks the leader may still hold or lose
///      its lease until the clock time goes over this timestamp.
///   2. Valid Timestamp
///      A valid leader lease timestamp, which marks the leader holds the lease for now.
///      The lease is valid until the clock time goes over this timestamp.
///
/// ```text
/// Time
/// |---------------------------------->
///         ^               ^
///        Now           Suspect TS
/// State:  |    Suspect    |   Suspect
///
/// |---------------------------------->
///         ^               ^
///        Now           Valid TS
/// State:  |     Valid     |   Expired
/// ```
///
/// Note:
///   - Valid timestamp would increase when raft log entries are applied in current term.
///   - Suspect timestamp would be set after the message `MsgTimeoutNow` is sent by current peer.
///     The message `MsgTimeoutNow` starts a leader transfer procedure. During this procedure,
///     current peer as an old leader may still hold its lease or lose it.
///     It's possible there is a new leader elected and current peer as an old leader
///     doesn't step down due to network partition from the new leader. In that case,
///     current peer lose its leader lease.
///     Within this suspect leader lease expire time, read requests could not be performed
///     locally.
///   - The valid leader lease should be `lease = max_lease - (commit_ts - send_ts)`
///     And the expired timestamp for that leader lease is `commit_ts + lease`,
///     which is `send_ts + max_lease` in short.
type Lease struct {
	// If boundSuspect is not nil, then boundValid must be nil, if boundValid is not nil, then
	// boundSuspect must be nil
	boundSuspect *time.Time
	boundValid   *time.Time
	maxLease     time.Duration

	maxDrift   time.Duration
	lastUpdate time.Time
	remote     *RemoteLease

	// Todo: use monotonic_raw instead of time.Now() to fix time jump back issue.
}

func NewLease(maxLease time.Duration) *Lease {
	return &Lease{
		maxLease:   maxLease,
		maxDrift:   maxLease / 3,
		lastUpdate: time.Time{},
	}
}

/// The valid leader lease should be `lease = max_lease - (commit_ts - send_ts)`
/// And the expired timestamp for that leader lease is `commit_ts + lease`,
/// which is `send_ts + max_lease` in short.
func (l *Lease) nextExpiredTime(sendTs time.Time) time.Time {
	return sendTs.Add(l.maxLease)
}

/// Renew the lease to the bound.
func (l *Lease) Renew(sendTs time.Time) {
	bound := l.nextExpiredTime(sendTs)
	if l.boundSuspect != nil {
		// Longer than suspect ts
		if l.boundSuspect.Before(bound) {
			l.boundSuspect = nil
			l.boundValid = &bound
		}
	} else if l.boundValid != nil {
		// Longer than valid ts
		if l.boundValid.Before(bound) {
			l.boundValid = &bound
		}
	} else {
		// Or an empty lease
		l.boundValid = &sendTs
	}

	// Renew remote if it's valid.
	if l.boundValid != nil {
		if l.boundValid.Sub(l.lastUpdate) > l.maxDrift {
			l.lastUpdate = *l.boundValid
			if l.remote != nil {
				l.remote.Renew(*l.boundValid)
			}
		}
	}
}

/// Suspect the lease to the bound.
func (l *Lease) Suspect(sendTs time.Time) {
	l.ExpireRemoteLease()
	bound := l.nextExpiredTime(sendTs)
	l.boundValid = nil
	l.boundSuspect = &bound
}

/// Inspect the lease state for the ts or now.
func (l *Lease) Inspect(ts *time.Time) LeaseState {
	if l.boundSuspect != nil {
		return LeaseState_Suspect
	}
	if l.boundValid != nil {
		if ts == nil {
			t := time.Now()
			ts = &t
		}
		if ts.Before(*l.boundValid) {
			return LeaseState_Valid
		} else {
			return LeaseState_Expired
		}
	}
	return LeaseState_Expired
}

func (l *Lease) Expire() {
	l.ExpireRemoteLease()
	l.boundValid = nil
	l.boundSuspect = nil
}

func (l *Lease) ExpireRemoteLease() {
	// Expire remote lease if there is any.
	if l.remote != nil {
		l.remote.Expire()
		l.remote = nil
	}
}

/// Return a new `RemoteLease` if there is none.
func (l *Lease) MaybeNewRemoteLease(term uint64) *RemoteLease {
	if l.remote != nil {
		if l.remote.term == term {
			// At most one connected RemoteLease in the same term.
			return nil
		} else {
			// Term has changed. It is unreachable in the current implementation,
			// because we expire remote lease when leaders step down.
			panic("Must expire the old remote lease first!")
		}
	}
	expiredTime := uint64(0)
	if l.boundValid != nil {
		expiredTime = TimeToU64(*l.boundValid)
	}
	remote := &RemoteLease{
		expiredTime: &expiredTime,
		term:        term,
	}
	// Clone the remote.
	remoteClone := &RemoteLease{
		expiredTime: &expiredTime,
		term:        term,
	}
	l.remote = remote
	return remoteClone
}

/// A remote lease, it can only be derived by `Lease`. It will be sent
/// to the local read thread, so name it remote. If Lease expires, the remote must
/// expire too.
type RemoteLease struct {
	expiredTime *uint64
	term        uint64
}

func (r *RemoteLease) Inspect(ts *time.Time) LeaseState {
	expiredTime := atomic.LoadUint64(r.expiredTime)
	if ts == nil {
		t := time.Now()
		ts = &t
	}
	if ts.Before(U64ToTime(expiredTime)) {
		return LeaseState_Valid
	} else {
		return LeaseState_Expired
	}
}

func (r *RemoteLease) Renew(bound time.Time) {
	atomic.StoreUint64(r.expiredTime, TimeToU64(bound))
}

func (r *RemoteLease) Expire() {
	atomic.StoreUint64(r.expiredTime, 0)
}

func (r *RemoteLease) Term() uint64 {
	return r.term
}

const (
	NSEC_PER_MSEC uint64 = 1000000
	SEC_SHIFT     uint64 = 10
	MSEC_MASK     uint64 = (1 << SEC_SHIFT) - 1
)

func TimeToU64(t time.Time) uint64 {
	sec := uint64(t.Unix())
	msec := uint64(t.Nanosecond()) / NSEC_PER_MSEC
	sec <<= SEC_SHIFT
	return sec | msec
}

func U64ToTime(u uint64) time.Time {
	sec := u >> SEC_SHIFT
	nsec := (u & MSEC_MASK) * NSEC_PER_MSEC
	return time.Unix(int64(sec), int64(nsec))
}

<<<<<<< HEAD
=======
/// Check if key in region range [`start_key`, `end_key`).
>>>>>>> 48aad8d1
func CheckKeyInRegion(key []byte, region *metapb.Region) error {
	if bytes.Compare(key, region.StartKey) >= 0 && (len(region.EndKey) == 0 || bytes.Compare(key, region.EndKey) < 0) {
		return nil
	} else {
<<<<<<< HEAD
		return &ErrKeyNotInRegion{ Key: key, Region: region }
	}
}

=======
		return &ErrKeyNotInRegion{Key: key, Region: region}
	}
}

/// Check if key in region range (`start_key`, `end_key`).
func CheckKeyInRegionExclusive(key []byte, region *metapb.Region) error {
	if bytes.Compare(region.StartKey, key) < 0 && (len(region.EndKey) == 0 || bytes.Compare(key, region.EndKey) < 0) {
		return nil
	} else {
		return &ErrKeyNotInRegion{Key: key, Region: region}
	}
}

/// Check if key in region range [`start_key`, `end_key`].
func CheckKeyInRegionInclusive(key []byte, region *metapb.Region) error {
	if bytes.Compare(key, region.StartKey) >= 0 && (len(region.EndKey) == 0 || bytes.Compare(key, region.EndKey) <= 0) {
		return nil
	} else {
		return &ErrKeyNotInRegion{Key: key, Region: region}
	}
}

/// check whether epoch is staler than check_epoch.
func IsEpochStale(epoch *metapb.RegionEpoch, checkEpoch *metapb.RegionEpoch) bool {
	return epoch.Version < checkEpoch.Version || epoch.ConfVer < checkEpoch.ConfVer
}

>>>>>>> 48aad8d1
func CheckRegionEpoch(req *raft_cmdpb.RaftCmdRequest, region *metapb.Region, includeRegion bool) error {
	checkVer, checkConfVer := false, false
	if req.AdminRequest == nil {
		checkVer = true
	} else {
		switch req.AdminRequest.CmdType {
		case raft_cmdpb.AdminCmdType_CompactLog, raft_cmdpb.AdminCmdType_InvalidAdmin,
			raft_cmdpb.AdminCmdType_ComputeHash, raft_cmdpb.AdminCmdType_VerifyHash:
<<<<<<< HEAD
			{}
=======
>>>>>>> 48aad8d1
		case raft_cmdpb.AdminCmdType_ChangePeer:
			checkConfVer = true
		case raft_cmdpb.AdminCmdType_Split, raft_cmdpb.AdminCmdType_BatchSplit,
			raft_cmdpb.AdminCmdType_PrepareMerge, raft_cmdpb.AdminCmdType_CommitMerge,
			raft_cmdpb.AdminCmdType_RollbackMerge, raft_cmdpb.AdminCmdType_TransferLeader:
			checkVer = true
			checkConfVer = true
		}
	}

	if !checkVer && !checkConfVer {
		return nil
	}

<<<<<<< HEAD
=======
	if req.Header == nil {
		return fmt.Errorf("missing header!")
	}

>>>>>>> 48aad8d1
	if req.Header.RegionEpoch == nil {
		return fmt.Errorf("missing epoch!")
	}

	fromEpoch := req.Header.RegionEpoch
	currentEpoch := region.RegionEpoch

	// We must check epochs strictly to avoid key not in region error.
	//
	// A 3 nodes TiKV cluster with merge enabled, after commit merge, TiKV A
	// tells TiDB with a epoch not match error contains the latest target Region
	// info, TiDB updates its region cache and sends requests to TiKV B,
	// and TiKV B has not applied commit merge yet, since the region epoch in
	// request is higher than TiKV B, the request must be denied due to epoch
	// not match, so it does not read on a stale snapshot, thus avoid the
	// KeyNotInRegion error.
	if (checkConfVer && fromEpoch.ConfVer != currentEpoch.ConfVer) ||
		(checkVer && fromEpoch.Version != currentEpoch.Version) {
		log.Debugf("epoch not match, region id %v, from epoch %v, current epoch %v",
<<<<<<< HEAD
		region.Id, fromEpoch, currentEpoch)
=======
			region.Id, fromEpoch, currentEpoch)
>>>>>>> 48aad8d1

		regions := []*metapb.Region{}
		if includeRegion {
			regions = []*metapb.Region{region}
		}
		return &ErrEpochNotMatch{Message: fmt.Sprintf("current epoch of region %v is %v, but you sent %v",
<<<<<<< HEAD
		region.Id, currentEpoch, fromEpoch), Regions: regions}
=======
			region.Id, currentEpoch, fromEpoch), Regions: regions}
>>>>>>> 48aad8d1
	}

	return nil
}<|MERGE_RESOLUTION|>--- conflicted
+++ resolved
@@ -8,22 +8,12 @@
 	"github.com/pingcap/kvproto/pkg/metapb"
 	"github.com/pingcap/kvproto/pkg/raft_cmdpb"
 	"sync/atomic"
-<<<<<<< HEAD
-	"github.com/pingcap/kvproto/pkg/metapb"
-	"github.com/pingcap/kvproto/pkg/raft_cmdpb"
-	"github.com/ngaut/log"
-	"fmt"
-	"github.com/pingcap/kvproto/pkg/eraftpb"
-	"bytes"
-)
-
-=======
 	"time"
 )
 
 const RaftInvalidIndex uint64 = 0
-
->>>>>>> 48aad8d1
+const InvalidID uint64 = 0
+
 /// `is_initial_msg` checks whether the `msg` can be used to initialize a new peer or not.
 // There could be two cases:
 // 1. Target peer already exists but has not established communication with leader yet
@@ -40,10 +30,6 @@
 		(msg.MsgType == eraftpb.MessageType_MsgHeartbeat && msg.Commit == RaftInvalidIndex)
 }
 
-<<<<<<< HEAD
-
-=======
->>>>>>> 48aad8d1
 type LeaseState int
 
 const (
@@ -271,20 +257,11 @@
 	return time.Unix(int64(sec), int64(nsec))
 }
 
-<<<<<<< HEAD
-=======
 /// Check if key in region range [`start_key`, `end_key`).
->>>>>>> 48aad8d1
 func CheckKeyInRegion(key []byte, region *metapb.Region) error {
 	if bytes.Compare(key, region.StartKey) >= 0 && (len(region.EndKey) == 0 || bytes.Compare(key, region.EndKey) < 0) {
 		return nil
 	} else {
-<<<<<<< HEAD
-		return &ErrKeyNotInRegion{ Key: key, Region: region }
-	}
-}
-
-=======
 		return &ErrKeyNotInRegion{Key: key, Region: region}
 	}
 }
@@ -312,7 +289,6 @@
 	return epoch.Version < checkEpoch.Version || epoch.ConfVer < checkEpoch.ConfVer
 }
 
->>>>>>> 48aad8d1
 func CheckRegionEpoch(req *raft_cmdpb.RaftCmdRequest, region *metapb.Region, includeRegion bool) error {
 	checkVer, checkConfVer := false, false
 	if req.AdminRequest == nil {
@@ -321,10 +297,6 @@
 		switch req.AdminRequest.CmdType {
 		case raft_cmdpb.AdminCmdType_CompactLog, raft_cmdpb.AdminCmdType_InvalidAdmin,
 			raft_cmdpb.AdminCmdType_ComputeHash, raft_cmdpb.AdminCmdType_VerifyHash:
-<<<<<<< HEAD
-			{}
-=======
->>>>>>> 48aad8d1
 		case raft_cmdpb.AdminCmdType_ChangePeer:
 			checkConfVer = true
 		case raft_cmdpb.AdminCmdType_Split, raft_cmdpb.AdminCmdType_BatchSplit,
@@ -339,13 +311,10 @@
 		return nil
 	}
 
-<<<<<<< HEAD
-=======
 	if req.Header == nil {
 		return fmt.Errorf("missing header!")
 	}
 
->>>>>>> 48aad8d1
 	if req.Header.RegionEpoch == nil {
 		return fmt.Errorf("missing epoch!")
 	}
@@ -365,22 +334,14 @@
 	if (checkConfVer && fromEpoch.ConfVer != currentEpoch.ConfVer) ||
 		(checkVer && fromEpoch.Version != currentEpoch.Version) {
 		log.Debugf("epoch not match, region id %v, from epoch %v, current epoch %v",
-<<<<<<< HEAD
-		region.Id, fromEpoch, currentEpoch)
-=======
 			region.Id, fromEpoch, currentEpoch)
->>>>>>> 48aad8d1
 
 		regions := []*metapb.Region{}
 		if includeRegion {
 			regions = []*metapb.Region{region}
 		}
 		return &ErrEpochNotMatch{Message: fmt.Sprintf("current epoch of region %v is %v, but you sent %v",
-<<<<<<< HEAD
-		region.Id, currentEpoch, fromEpoch), Regions: regions}
-=======
 			region.Id, currentEpoch, fromEpoch), Regions: regions}
->>>>>>> 48aad8d1
 	}
 
 	return nil
