--- conflicted
+++ resolved
@@ -227,21 +227,12 @@
 	if len(keys) != 0 {
 		regionEpoch := region.GetRegionEpoch()
 		msg := Msg{
-<<<<<<< HEAD
-			Type: MsgTypeSplitRegion,
-			RegionID: regionId,
-			Data: &MsgSplitRegion{
-				RegionEpoch:regionEpoch,
-				SplitKeys: keys,
-				Callback: EmptyCallback,
-=======
 			Type:     MsgTypeSplitRegion,
 			RegionID: regionId,
 			Data: &MsgSplitRegion{
 				RegionEpoch: regionEpoch,
 				SplitKeys:   keys,
 				Callback:    EmptyCallback,
->>>>>>> d8036a03
 			},
 		}
 		err = r.router.send(regionId, msg)
