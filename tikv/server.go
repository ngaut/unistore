// Copyright 2019-present PingCAP, Inc.
//
// Licensed under the Apache License, Version 2.0 (the "License");
// you may not use this file except in compliance with the License.
// You may obtain a copy of the License at
//
//     http://www.apache.org/licenses/LICENSE-2.0
//
// Unless required by applicable law or agreed to in writing, software
// distributed under the License is distributed on an "AS IS" BASIS,
// See the License for the specific language governing permissions and
// limitations under the License.

package tikv

import (
	"context"
	"io"
	"sync"
	"sync/atomic"
	"time"

	"github.com/ngaut/unistore/tikv/dbreader"
	"github.com/ngaut/unistore/tikv/raftstore"
	"github.com/ngaut/unistore/util/lockwaiter"
	"github.com/pingcap/errors"
	"github.com/pingcap/kvproto/pkg/coprocessor"
	deadlockPb "github.com/pingcap/kvproto/pkg/deadlock"
	"github.com/pingcap/kvproto/pkg/errorpb"
	"github.com/pingcap/kvproto/pkg/kvrpcpb"
	"github.com/pingcap/kvproto/pkg/mpp"
	"github.com/pingcap/kvproto/pkg/tikvpb"
	"github.com/pingcap/log"
	"github.com/pingcap/tidb/kv"
<<<<<<< HEAD
	"github.com/pingcap/tidb/store/mockstore/unistore/client"
=======
>>>>>>> 4766545a
	"github.com/pingcap/tidb/store/mockstore/unistore/cophandler"
	"github.com/pingcap/tipb/go-tipb"
	"go.uber.org/zap"
)

var _ tikvpb.TikvServer = new(Server)

type Server struct {
	mvccStore     *MVCCStore
	regionManager RegionManager
	innerServer   InnerServer
	RPCClient     client.Client
	wg            sync.WaitGroup
	refCount      int32
	stopped       int32
}

func NewServer(rm RegionManager, store *MVCCStore, innerServer InnerServer) *Server {
	return &Server{
		mvccStore:     store,
		regionManager: rm,
		innerServer:   innerServer,
	}
}

const requestMaxSize = 6 * 1024 * 1024

func (svr *Server) checkRequestSize(size int) *errorpb.Error {
	// TiKV has a limitation on raft log size.
	// mocktikv has no raft inside, so we check the request's size instead.
	if size >= requestMaxSize {
		return &errorpb.Error{
			RaftEntryTooLarge: &errorpb.RaftEntryTooLarge{},
		}
	}
	return nil
}

func (svr *Server) Stop() {
	atomic.StoreInt32(&svr.stopped, 1)
	for {
		if atomic.LoadInt32(&svr.refCount) == 0 {
			break
		}
		time.Sleep(time.Millisecond * 10)
	}

	if err := svr.mvccStore.Close(); err != nil {
		log.Error("close mvcc store failed", zap.Error(err))
	}
	if err := svr.regionManager.Close(); err != nil {
		log.Error("close region manager failed", zap.Error(err))
	}
	if err := svr.innerServer.Stop(); err != nil {
		log.Error("close inner server failed", zap.Error(err))
	}
}

func (svr *Server) GetStoreIdByAddr(addr string) (uint64, error) {
	return svr.regionManager.GetStoreIDByAddr(addr)
}

func (svr *Server) GetStoreAddrByStoreId(storeId uint64) (string, error) {
	return svr.regionManager.GetStoreAddrByStoreId(storeId)
}

type requestCtx struct {
	svr              *Server
	regCtx           *regionCtx
	regErr           *errorpb.Error
	buf              []byte
	reader           *dbreader.DBReader
	method           string
	startTime        time.Time
	rpcCtx           *kvrpcpb.Context
	storeAddr		 string
	storeId		     uint64
	asyncMinCommitTS uint64
	onePCCommitTS    uint64
}

func newRequestCtx(svr *Server, ctx *kvrpcpb.Context, method string) (*requestCtx, error) {
	atomic.AddInt32(&svr.refCount, 1)
	if atomic.LoadInt32(&svr.stopped) > 0 {
		atomic.AddInt32(&svr.refCount, -1)
		return nil, ErrRetryable("server is closed")
	}
	req := &requestCtx{
		svr:       svr,
		method:    method,
		startTime: time.Now(),
		rpcCtx:    ctx,
	}
	req.regCtx, req.regErr, req.storeAddr, req.storeId = svr.regionManager.GetRegionFromCtx(ctx)
	return req, nil
}

// For read-only requests that doesn't acquire latches, this function must be called after all locks has been checked.
func (req *requestCtx) getDBReader() *dbreader.DBReader {
	if req.reader == nil {
		mvccStore := req.svr.mvccStore
		txn := mvccStore.db.NewTransaction(false)
		req.reader = dbreader.NewDBReader(req.regCtx.startKey, req.regCtx.endKey, txn)
	}
	return req.reader
}

func (req *requestCtx) finish() {
	atomic.AddInt32(&req.svr.refCount, -1)
	if req.reader != nil {
		req.reader.Close()
	}
}

func (svr *Server) KvGet(ctx context.Context, req *kvrpcpb.GetRequest) (*kvrpcpb.GetResponse, error) {
	reqCtx, err := newRequestCtx(svr, req.Context, "KvGet")
	if err != nil {
		return &kvrpcpb.GetResponse{Error: convertToKeyError(err)}, nil
	}
	defer reqCtx.finish()
	if reqCtx.regErr != nil {
		return &kvrpcpb.GetResponse{RegionError: reqCtx.regErr}, nil
	}
	err = svr.mvccStore.CheckKeysLock(req.GetVersion(), req.Context.ResolvedLocks, req.Key)
	if err != nil {
		return &kvrpcpb.GetResponse{Error: convertToKeyError(err)}, nil
	}
	reader := reqCtx.getDBReader()
	val, err := reader.Get(req.Key, req.GetVersion())
	if err != nil {
		return &kvrpcpb.GetResponse{
			Error: convertToKeyError(err),
		}, nil
	}
	val = safeCopy(val)
	return &kvrpcpb.GetResponse{
		Value: val,
	}, nil
}

func (svr *Server) KvScan(ctx context.Context, req *kvrpcpb.ScanRequest) (*kvrpcpb.ScanResponse, error) {
	reqCtx, err := newRequestCtx(svr, req.Context, "KvScan")
	if err != nil {
		return &kvrpcpb.ScanResponse{Pairs: []*kvrpcpb.KvPair{{Error: convertToKeyError(err)}}}, nil
	}
	defer reqCtx.finish()
	if reqCtx.regErr != nil {
		return &kvrpcpb.ScanResponse{RegionError: reqCtx.regErr}, nil
	}
	pairs := svr.mvccStore.Scan(reqCtx, req)
	return &kvrpcpb.ScanResponse{
		Pairs: pairs,
	}, nil
}

func (svr *Server) KvPessimisticLock(ctx context.Context, req *kvrpcpb.PessimisticLockRequest) (*kvrpcpb.PessimisticLockResponse, error) {
	reqCtx, err := newRequestCtx(svr, req.Context, "PessimisticLock")
	if err != nil {
		return &kvrpcpb.PessimisticLockResponse{Errors: []*kvrpcpb.KeyError{convertToKeyError(err)}}, nil
	}
	defer reqCtx.finish()
	if reqCtx.regErr != nil {
		return &kvrpcpb.PessimisticLockResponse{RegionError: reqCtx.regErr}, nil
	}
	resp := &kvrpcpb.PessimisticLockResponse{}
	waiter, err := svr.mvccStore.PessimisticLock(reqCtx, req, resp)
	resp.Errors, resp.RegionError = convertToPBErrors(err)
	if waiter == nil {
		return resp, nil
	}
	result := waiter.Wait()
	svr.mvccStore.DeadlockDetectCli.CleanUpWaitFor(req.StartVersion, waiter.LockTS, waiter.KeyHash)
	svr.mvccStore.lockWaiterManager.CleanUp(waiter)
	if result.WakeupSleepTime == lockwaiter.WaitTimeout {
		return resp, nil
	}
	if result.DeadlockResp != nil {
		log.Error("deadlock found", zap.Stringer("entry", &result.DeadlockResp.Entry))
		errLocked := err.(*ErrLocked)
		deadlockErr := &ErrDeadlock{
			LockKey:         errLocked.Key,
			LockTS:          errLocked.Lock.StartTS,
			DeadlockKeyHash: result.DeadlockResp.DeadlockKeyHash,
		}
		resp.Errors, resp.RegionError = convertToPBErrors(deadlockErr)
		return resp, nil
	}
	if result.WakeupSleepTime == lockwaiter.WakeUpThisWaiter {
		if req.Force {
			req.WaitTimeout = lockwaiter.LockNoWait
			_, err := svr.mvccStore.PessimisticLock(reqCtx, req, resp)
			resp.Errors, resp.RegionError = convertToPBErrors(err)
			if err == nil {
				return resp, nil
			}
			if _, ok := err.(*ErrLocked); !ok {
				resp.Errors, resp.RegionError = convertToPBErrors(err)
				return resp, nil
			}
			log.Warn("wakeup force lock request, try lock still failed", zap.Error(err))
		}
	}
	// The key is rollbacked, we don't have the exact commitTS, but we can use the server's latest.
	// Always use the store latest ts since the waiter result commitTs may not be the real conflict ts
	conflictCommitTS := svr.mvccStore.getLatestTS()
	err = &ErrConflict{
		StartTS:          req.GetForUpdateTs(),
		ConflictTS:       waiter.LockTS,
		ConflictCommitTS: conflictCommitTS,
	}
	resp.Errors, _ = convertToPBErrors(err)
	return resp, nil
}

func (svr *Server) KVPessimisticRollback(ctx context.Context, req *kvrpcpb.PessimisticRollbackRequest) (*kvrpcpb.PessimisticRollbackResponse, error) {
	reqCtx, err := newRequestCtx(svr, req.Context, "PessimisticRollback")
	if err != nil {
		return &kvrpcpb.PessimisticRollbackResponse{Errors: []*kvrpcpb.KeyError{convertToKeyError(err)}}, nil
	}
	defer reqCtx.finish()
	if reqCtx.regErr != nil {
		return &kvrpcpb.PessimisticRollbackResponse{RegionError: reqCtx.regErr}, nil
	}
	err = svr.mvccStore.PessimisticRollback(reqCtx, req)
	resp := &kvrpcpb.PessimisticRollbackResponse{}
	resp.Errors, resp.RegionError = convertToPBErrors(err)
	return resp, nil
}

func (svr *Server) KvTxnHeartBeat(ctx context.Context, req *kvrpcpb.TxnHeartBeatRequest) (*kvrpcpb.TxnHeartBeatResponse, error) {
	reqCtx, err := newRequestCtx(svr, req.Context, "TxnHeartBeat")
	if err != nil {
		return &kvrpcpb.TxnHeartBeatResponse{Error: convertToKeyError(err)}, nil
	}
	defer reqCtx.finish()
	if reqCtx.regErr != nil {
		return &kvrpcpb.TxnHeartBeatResponse{RegionError: reqCtx.regErr}, nil
	}
	lockTTL, err := svr.mvccStore.TxnHeartBeat(reqCtx, req)
	resp := &kvrpcpb.TxnHeartBeatResponse{LockTtl: lockTTL}
	resp.Error, resp.RegionError = convertToPBError(err)
	return resp, nil
}

func (svr *Server) KvCheckTxnStatus(ctx context.Context, req *kvrpcpb.CheckTxnStatusRequest) (*kvrpcpb.CheckTxnStatusResponse, error) {
	reqCtx, err := newRequestCtx(svr, req.Context, "KvCheckTxnStatus")
	if err != nil {
		return &kvrpcpb.CheckTxnStatusResponse{Error: convertToKeyError(err)}, nil
	}
	defer reqCtx.finish()
	if reqCtx.regErr != nil {
		return &kvrpcpb.CheckTxnStatusResponse{RegionError: reqCtx.regErr}, nil
	}
	txnStatus, err := svr.mvccStore.CheckTxnStatus(reqCtx, req)
	ttl := uint64(0)
	if txnStatus.lockInfo != nil {
		ttl = txnStatus.lockInfo.LockTtl
	}
	resp := &kvrpcpb.CheckTxnStatusResponse{
		LockTtl:       ttl,
		CommitVersion: txnStatus.commitTS,
		Action:        txnStatus.action,
		LockInfo:      txnStatus.lockInfo,
	}
	resp.Error, resp.RegionError = convertToPBError(err)
	return resp, nil
}

func (svr *Server) KvCheckSecondaryLocks(ctx context.Context, req *kvrpcpb.CheckSecondaryLocksRequest) (*kvrpcpb.CheckSecondaryLocksResponse, error) {
	reqCtx, err := newRequestCtx(svr, req.Context, "KvCheckSecondaryLocks")
	if err != nil {
		return &kvrpcpb.CheckSecondaryLocksResponse{Error: convertToKeyError(err)}, nil
	}
	defer reqCtx.finish()
	if reqCtx.regErr != nil {
		return &kvrpcpb.CheckSecondaryLocksResponse{RegionError: reqCtx.regErr}, nil
	}
	locksStatus, err := svr.mvccStore.CheckSecondaryLocks(reqCtx, req.Keys, req.StartVersion)
	resp := &kvrpcpb.CheckSecondaryLocksResponse{}
	if err == nil {
		resp.Locks = locksStatus.locks
		resp.CommitTs = locksStatus.commitTS
	} else {
		resp.Error, resp.RegionError = convertToPBError(err)
	}
	return resp, nil
}

func (svr *Server) KvPrewrite(ctx context.Context, req *kvrpcpb.PrewriteRequest) (*kvrpcpb.PrewriteResponse, error) {
	reqCtx, err := newRequestCtx(svr, req.Context, "KvPrewrite")
	if err != nil {
		return &kvrpcpb.PrewriteResponse{Errors: []*kvrpcpb.KeyError{convertToKeyError(err)}}, nil
	}
	defer reqCtx.finish()
	if reqCtx.regErr != nil {
		return &kvrpcpb.PrewriteResponse{RegionError: reqCtx.regErr}, nil
	}
	err = svr.mvccStore.Prewrite(reqCtx, req)
	resp := &kvrpcpb.PrewriteResponse{}
	if reqCtx.asyncMinCommitTS > 0 {
		resp.MinCommitTs = reqCtx.asyncMinCommitTS
	}
	if reqCtx.onePCCommitTS > 0 {
		resp.OnePcCommitTs = reqCtx.onePCCommitTS
	}
	resp.Errors, resp.RegionError = convertToPBErrors(err)
	return resp, nil
}

func (svr *Server) KvCommit(ctx context.Context, req *kvrpcpb.CommitRequest) (*kvrpcpb.CommitResponse, error) {
	reqCtx, err := newRequestCtx(svr, req.Context, "KvCommit")
	if err != nil {
		return &kvrpcpb.CommitResponse{Error: convertToKeyError(err)}, nil
	}
	defer reqCtx.finish()
	if reqCtx.regErr != nil {
		return &kvrpcpb.CommitResponse{RegionError: reqCtx.regErr}, nil
	}
	resp := new(kvrpcpb.CommitResponse)
	err = svr.mvccStore.Commit(reqCtx, req.Keys, req.GetStartVersion(), req.GetCommitVersion())
	if err != nil {
		resp.Error, resp.RegionError = convertToPBError(err)
	}
	return resp, nil
}

func (svr *Server) KvImport(context.Context, *kvrpcpb.ImportRequest) (*kvrpcpb.ImportResponse, error) {
	// TODO
	return &kvrpcpb.ImportResponse{}, nil
}

func (svr *Server) KvCleanup(ctx context.Context, req *kvrpcpb.CleanupRequest) (*kvrpcpb.CleanupResponse, error) {
	reqCtx, err := newRequestCtx(svr, req.Context, "KvCleanup")
	if err != nil {
		return &kvrpcpb.CleanupResponse{Error: convertToKeyError(err)}, nil
	}
	defer reqCtx.finish()
	if reqCtx.regErr != nil {
		return &kvrpcpb.CleanupResponse{RegionError: reqCtx.regErr}, nil
	}
	err = svr.mvccStore.Cleanup(reqCtx, req.Key, req.StartVersion, req.CurrentTs)
	resp := new(kvrpcpb.CleanupResponse)
	if committed, ok := err.(ErrAlreadyCommitted); ok {
		resp.CommitVersion = uint64(committed)
	} else if err != nil {
		log.Error("cleanup failed", zap.Error(err))
		resp.Error, resp.RegionError = convertToPBError(err)
	}
	return resp, nil
}

func (svr *Server) KvBatchGet(ctx context.Context, req *kvrpcpb.BatchGetRequest) (*kvrpcpb.BatchGetResponse, error) {
	reqCtx, err := newRequestCtx(svr, req.Context, "KvBatchGet")
	if err != nil {
		return &kvrpcpb.BatchGetResponse{Pairs: []*kvrpcpb.KvPair{{Error: convertToKeyError(err)}}}, nil
	}
	defer reqCtx.finish()
	if reqCtx.regErr != nil {
		return &kvrpcpb.BatchGetResponse{RegionError: reqCtx.regErr}, nil
	}
	pairs := svr.mvccStore.BatchGet(reqCtx, req.Keys, req.GetVersion())
	return &kvrpcpb.BatchGetResponse{
		Pairs: pairs,
	}, nil
}

func (svr *Server) KvBatchRollback(ctx context.Context, req *kvrpcpb.BatchRollbackRequest) (*kvrpcpb.BatchRollbackResponse, error) {
	reqCtx, err := newRequestCtx(svr, req.Context, "KvBatchRollback")
	if err != nil {
		return &kvrpcpb.BatchRollbackResponse{Error: convertToKeyError(err)}, nil
	}
	defer reqCtx.finish()
	if reqCtx.regErr != nil {
		return &kvrpcpb.BatchRollbackResponse{RegionError: reqCtx.regErr}, nil
	}
	resp := new(kvrpcpb.BatchRollbackResponse)
	err = svr.mvccStore.Rollback(reqCtx, req.Keys, req.StartVersion)
	resp.Error, resp.RegionError = convertToPBError(err)
	return resp, nil
}

func (svr *Server) KvScanLock(ctx context.Context, req *kvrpcpb.ScanLockRequest) (*kvrpcpb.ScanLockResponse, error) {
	reqCtx, err := newRequestCtx(svr, req.Context, "KvScanLock")
	if err != nil {
		return &kvrpcpb.ScanLockResponse{Error: convertToKeyError(err)}, nil
	}
	defer reqCtx.finish()
	if reqCtx.regErr != nil {
		return &kvrpcpb.ScanLockResponse{RegionError: reqCtx.regErr}, nil
	}
	log.Debug("kv scan lock")
	locks, err := svr.mvccStore.ScanLock(reqCtx, req.MaxVersion, int(req.Limit))
	return &kvrpcpb.ScanLockResponse{Error: convertToKeyError(err), Locks: locks}, nil
}

func (svr *Server) KvResolveLock(ctx context.Context, req *kvrpcpb.ResolveLockRequest) (*kvrpcpb.ResolveLockResponse, error) {
	reqCtx, err := newRequestCtx(svr, req.Context, "KvResolveLock")
	if err != nil {
		return &kvrpcpb.ResolveLockResponse{Error: convertToKeyError(err)}, nil
	}
	defer reqCtx.finish()
	if reqCtx.regErr != nil {
		return &kvrpcpb.ResolveLockResponse{RegionError: reqCtx.regErr}, nil
	}
	resp := &kvrpcpb.ResolveLockResponse{}
	if len(req.TxnInfos) > 0 {
		for _, txnInfo := range req.TxnInfos {
			log.S().Debugf("kv resolve lock region:%d txn:%v", reqCtx.regCtx.meta.Id, txnInfo.Txn)
			err := svr.mvccStore.ResolveLock(reqCtx, nil, txnInfo.Txn, txnInfo.Status)
			if err != nil {
				resp.Error, resp.RegionError = convertToPBError(err)
				break
			}
		}
	} else {
		log.S().Debugf("kv resolve lock region:%d txn:%v", reqCtx.regCtx.meta.Id, req.StartVersion)
		err := svr.mvccStore.ResolveLock(reqCtx, req.Keys, req.StartVersion, req.CommitVersion)
		resp.Error, resp.RegionError = convertToPBError(err)
	}
	return resp, nil
}

func (svr *Server) KvGC(ctx context.Context, req *kvrpcpb.GCRequest) (*kvrpcpb.GCResponse, error) {
	reqCtx, err := newRequestCtx(svr, req.Context, "KvGC")
	if err != nil {
		return &kvrpcpb.GCResponse{Error: convertToKeyError(err)}, nil
	}
	defer reqCtx.finish()
	svr.mvccStore.UpdateSafePoint(req.SafePoint)
	return &kvrpcpb.GCResponse{}, nil
}

func (svr *Server) KvDeleteRange(ctx context.Context, req *kvrpcpb.DeleteRangeRequest) (*kvrpcpb.DeleteRangeResponse, error) {
	reqCtx, err := newRequestCtx(svr, req.Context, "KvDeleteRange")
	if err != nil {
		return &kvrpcpb.DeleteRangeResponse{Error: convertToKeyError(err).String()}, nil
	}
	defer reqCtx.finish()
	if reqCtx.regErr != nil {
		return &kvrpcpb.DeleteRangeResponse{RegionError: reqCtx.regErr}, nil
	}
	err = svr.mvccStore.dbWriter.DeleteRange(req.StartKey, req.EndKey, reqCtx.regCtx)
	if err != nil {
		log.Error("delete range failed", zap.Error(err))
	}
	return &kvrpcpb.DeleteRangeResponse{}, nil
}

// RawKV commands.
func (svr *Server) RawGet(context.Context, *kvrpcpb.RawGetRequest) (*kvrpcpb.RawGetResponse, error) {
	return &kvrpcpb.RawGetResponse{}, nil
}

func (svr *Server) RawPut(context.Context, *kvrpcpb.RawPutRequest) (*kvrpcpb.RawPutResponse, error) {
	return &kvrpcpb.RawPutResponse{}, nil
}

func (svr *Server) RawDelete(context.Context, *kvrpcpb.RawDeleteRequest) (*kvrpcpb.RawDeleteResponse, error) {
	return &kvrpcpb.RawDeleteResponse{}, nil
}

func (svr *Server) RawScan(context.Context, *kvrpcpb.RawScanRequest) (*kvrpcpb.RawScanResponse, error) {
	return &kvrpcpb.RawScanResponse{}, nil
}

func (svr *Server) RawBatchDelete(context.Context, *kvrpcpb.RawBatchDeleteRequest) (*kvrpcpb.RawBatchDeleteResponse, error) {
	return &kvrpcpb.RawBatchDeleteResponse{}, nil
}

func (svr *Server) RawBatchGet(context.Context, *kvrpcpb.RawBatchGetRequest) (*kvrpcpb.RawBatchGetResponse, error) {
	return &kvrpcpb.RawBatchGetResponse{}, nil
}

func (svr *Server) RawBatchPut(context.Context, *kvrpcpb.RawBatchPutRequest) (*kvrpcpb.RawBatchPutResponse, error) {
	return &kvrpcpb.RawBatchPutResponse{}, nil
}

func (svr *Server) RawBatchScan(context.Context, *kvrpcpb.RawBatchScanRequest) (*kvrpcpb.RawBatchScanResponse, error) {
	return &kvrpcpb.RawBatchScanResponse{}, nil
}

func (svr *Server) RawDeleteRange(context.Context, *kvrpcpb.RawDeleteRangeRequest) (*kvrpcpb.RawDeleteRangeResponse, error) {
	return &kvrpcpb.RawDeleteRangeResponse{}, nil
}

// SQL push down commands.
func (svr *Server) Coprocessor(_ context.Context, req *coprocessor.Request) (*coprocessor.Response, error) {
	reqCtx, err := newRequestCtx(svr, req.Context, "Coprocessor")
	if err != nil {
		return &coprocessor.Response{OtherError: convertToKeyError(err).String()}, nil
	}
	defer reqCtx.finish()
	if reqCtx.regErr != nil {
		return &coprocessor.Response{RegionError: reqCtx.regErr}, nil
	}
	var mppTaskHandler *cophandler.MPPTaskHandler = nil
	if mockRegionRM, ok := svr.regionManager.(*MockRegionManager); ok {
		mppTaskHandlerMap := mockRegionRM.getMPPTaskSet(reqCtx.storeId)
		if th, ok := mppTaskHandlerMap[int64(req.Context.TaskId)]; ok {
			mppTaskHandler = th
		}
	}
	return cophandler.HandleCopRequestWithMPPCtx(reqCtx.getDBReader(), svr.mvccStore.lockStore, req, &cophandler.MPPCtx{
		RPCClient: svr.RPCClient, StoreAddr: reqCtx.storeAddr, TaskHandler: mppTaskHandler,
	}), nil
}

func (svr *Server) CoprocessorStream(*coprocessor.Request, tikvpb.Tikv_CoprocessorStreamServer) error {
	// TODO
	return nil
}

type RegionError struct {
	err *errorpb.Error
}

func (regionError *RegionError) Error() string {
	return regionError.err.Message
}

func (svr *Server) BatchCoprocessor(req *coprocessor.BatchRequest, batchCopServer tikvpb.Tikv_BatchCoprocessorServer) error {
	reqCtxs := make([]*requestCtx, 0, len(req.Regions))
	defer func() {
		for _, ctx := range reqCtxs {
			ctx.finish()
		}
	}()
	for _, ri := range req.Regions {
		cop := coprocessor.Request{
			Tp:      kv.ReqTypeDAG,
			Data:    req.Data,
			StartTs: req.StartTs,
			Ranges:  ri.Ranges,
		}
		regionCtx := *req.Context
		regionCtx.RegionEpoch = ri.RegionEpoch
		regionCtx.RegionId = ri.RegionId
		cop.Context = &regionCtx

		reqCtx, err := newRequestCtx(svr, &regionCtx, "Coprocessor")
		if err != nil {
			return err
		}
		reqCtxs = append(reqCtxs, reqCtx)
		if reqCtx.regErr != nil {
			return &RegionError{err: reqCtx.regErr}
		}
<<<<<<< HEAD
		var mppTaskHandler *cophandler.MPPTaskHandler = nil
		if mockRegionRM, ok := svr.regionManager.(*MockRegionManager); ok {
			mppTaskHandlerMap := mockRegionRM.getMPPTaskSet(reqCtx.storeId)
			if th, ok := mppTaskHandlerMap[int64(req.Context.TaskId)]; ok {
				mppTaskHandler = th
			}
		}
		copResponse := cophandler.HandleCopRequestWithMPPCtx(reqCtx.getDBReader(), svr.mvccStore.lockStore, &cop, &cophandler.MPPCtx{
			RPCClient: svr.RPCClient, StoreAddr: reqCtx.storeAddr, TaskHandler: mppTaskHandler,
		})
=======
		copResponse := cophandler.HandleCopRequest(reqCtx.getDBReader(), svr.mvccStore.lockStore, &cop)
>>>>>>> 4766545a
		err = batchCopServer.Send(&coprocessor.BatchResponse{Data: copResponse.Data})
		if err != nil {
			return err
		}
	}
	return nil
<<<<<<< HEAD
}

func (mrm *MockRegionManager) getMPPTaskHandle(rpcClient client.Client, meta *mpp.TaskMeta, createdIfNotExist bool, storeId uint64) (*cophandler.MPPTaskHandler, bool, error) {
	set := mrm.getMPPTaskSet(storeId)
	if set == nil {
		return nil, false, errors.New("cannot find mpp task set for store")
	}
	if handler, ok := set[meta.TaskId]; ok {
		return handler, false, nil
	}
	if createdIfNotExist {
		handler := &cophandler.MPPTaskHandler {
			TunnelSet:  make(map[int64]*cophandler.ExchangerTunnel),
			Meta:       meta,
			RPCClient: rpcClient,
		}
		set[meta.TaskId] = handler
		return handler, true, nil
	} else {
		return nil, false, nil
	}
=======
>>>>>>> 4766545a
}

func (svr *Server) DispatchMPPTask(_ context.Context, _ *mpp.DispatchTaskRequest) (*mpp.DispatchTaskResponse, error) {
	panic("todo")
}

// func DispatchMPPTask do not have enough information(lack of target store id)
func (svr *Server) DispatchMPPTaskWithStoreId(ctx context.Context, req *mpp.DispatchTaskRequest, storeId uint64) (*mpp.DispatchTaskResponse, error) {
	if mockRegionManager, ok := svr.regionManager.(*MockRegionManager); ok {
		mppHandler, created, err := mockRegionManager.getMPPTaskHandle(svr.RPCClient, req.Meta, true, storeId)
		if err != nil {
			return nil, errors.Trace(err)
		}
		if !created {
			return nil, errors.New("task has been created")
		}
		storeAddr, err := svr.GetStoreAddrByStoreId(storeId)
		if err != nil {
			return nil, err
		}
		taskResp, err := mppHandler.HandleMPPDispatch(ctx, req, storeAddr, storeId)
		if err != nil {
			return nil, errors.Trace(err)
		}
		return taskResp, nil
	} else {
		return nil, errors.New("only mock region manager support MPP")
	}
}

func (svr *Server) CancelMPPTask(_ context.Context, _ *mpp.CancelTaskRequest) (*mpp.CancelTaskResponse, error) {
	panic("todo")
}

func (svr *Server) EstablishMPPConnection(*mpp.EstablishMPPConnectionRequest, tikvpb.Tikv_EstablishMPPConnectionServer) error {
	panic("todo")
}

// func EstablishMPPConnection do not have enough information(lack of target store id)
func (svr *Server) EstablishMPPConnectionWithStoreId(req *mpp.EstablishMPPConnectionRequest, server tikvpb.Tikv_EstablishMPPConnectionServer, storeId uint64) error {
	if mockRegionManager, ok := svr.regionManager.(*MockRegionManager); ok {
		var (
			mppHandler *cophandler.MPPTaskHandler
			err error
		)
		maxRetryTime := 5
		for i := 0; i < maxRetryTime; i++ {
			mppHandler, _, err = mockRegionManager.getMPPTaskHandle(svr.RPCClient, req.SenderMeta, false, storeId)
			if err != nil {
				return errors.Trace(err)
			}
			if mppHandler == nil {
				time.Sleep(time.Second)
			} else {
				break
			}
		}
		if mppHandler == nil {
			return errors.New("tatsk not found")
		}
		ctx1, cancel := context.WithCancel(context.Background())
		tunnel, err := mppHandler.HandleEstablishConn(ctx1, req)
		if err != nil {
			cancel()
			return errors.Trace(err)
		}
		var sendError error = nil
		for sendError == nil {
			chunk, err := tunnel.RecvChunk()
			if err != nil {
				sendError = server.Send(&mpp.MPPDataPacket{Error: &mpp.Error{Msg: err.Error()}})
				break
			}
			if chunk == nil {
				// todo return io.EOF error?
				break
			}
			res := tipb.SelectResponse{
				Chunks: []tipb.Chunk{*chunk},
			}
			raw, err := res.Marshal()
			if err != nil {
				sendError = server.Send(&mpp.MPPDataPacket{Error: &mpp.Error{Msg: err.Error()}})
			}
			sendError = server.Send(&mpp.MPPDataPacket{Data: raw})
		}
		return sendError
	} else {
		return errors.New("only mock region manager support MPP")
	}
}

// Raft commands (tikv <-> tikv).
func (svr *Server) Raft(stream tikvpb.Tikv_RaftServer) error {
	return svr.innerServer.Raft(stream)
}
func (svr *Server) Snapshot(stream tikvpb.Tikv_SnapshotServer) error {
	return svr.innerServer.Snapshot(stream)
}

func (svr *Server) BatchRaft(stream tikvpb.Tikv_BatchRaftServer) error {
	return svr.innerServer.BatchRaft(stream)
}

// Region commands.
func (svr *Server) SplitRegion(ctx context.Context, req *kvrpcpb.SplitRegionRequest) (*kvrpcpb.SplitRegionResponse, error) {
	reqCtx, err := newRequestCtx(svr, req.Context, "SplitRegion")
	if err != nil {
		return &kvrpcpb.SplitRegionResponse{RegionError: &errorpb.Error{Message: err.Error()}}, nil
	}
	defer reqCtx.finish()
	return svr.regionManager.SplitRegion(req), nil
}

func (svr *Server) ReadIndex(context.Context, *kvrpcpb.ReadIndexRequest) (*kvrpcpb.ReadIndexResponse, error) {
	// TODO:
	return &kvrpcpb.ReadIndexResponse{}, nil
}

// transaction debugger commands.
func (svr *Server) MvccGetByKey(ctx context.Context, req *kvrpcpb.MvccGetByKeyRequest) (*kvrpcpb.MvccGetByKeyResponse, error) {
	reqCtx, err := newRequestCtx(svr, req.Context, "MvccGetByKey")
	if err != nil {
		return &kvrpcpb.MvccGetByKeyResponse{Error: err.Error()}, nil
	}
	defer reqCtx.finish()
	if reqCtx.regErr != nil {
		return &kvrpcpb.MvccGetByKeyResponse{RegionError: reqCtx.regErr}, nil
	}
	resp := new(kvrpcpb.MvccGetByKeyResponse)
	mvccInfo, err := svr.mvccStore.MvccGetByKey(reqCtx, req.GetKey())
	if err != nil {
		resp.Error = err.Error()
	}
	resp.Info = mvccInfo
	return resp, nil
}

func (svr *Server) MvccGetByStartTs(ctx context.Context, req *kvrpcpb.MvccGetByStartTsRequest) (*kvrpcpb.MvccGetByStartTsResponse, error) {
	reqCtx, err := newRequestCtx(svr, req.Context, "MvccGetByStartTs")
	if err != nil {
		return &kvrpcpb.MvccGetByStartTsResponse{Error: err.Error()}, nil
	}
	defer reqCtx.finish()
	if reqCtx.regErr != nil {
		return &kvrpcpb.MvccGetByStartTsResponse{RegionError: reqCtx.regErr}, nil
	}
	resp := new(kvrpcpb.MvccGetByStartTsResponse)
	mvccInfo, key, err := svr.mvccStore.MvccGetByStartTs(reqCtx, req.StartTs)
	if err != nil {
		resp.Error = err.Error()
	}
	resp.Info = mvccInfo
	resp.Key = key
	return resp, nil
}

func (svr *Server) UnsafeDestroyRange(ctx context.Context, req *kvrpcpb.UnsafeDestroyRangeRequest) (*kvrpcpb.UnsafeDestroyRangeResponse, error) {
	start, end := req.GetStartKey(), req.GetEndKey()
	svr.mvccStore.DeleteFileInRange(start, end)
	return &kvrpcpb.UnsafeDestroyRangeResponse{}, nil
}

// deadlock detection related services
// GetWaitForEntries tries to get the waitFor entries
func (svr *Server) GetWaitForEntries(ctx context.Context,
	req *deadlockPb.WaitForEntriesRequest) (*deadlockPb.WaitForEntriesResponse, error) {
	// TODO
	return &deadlockPb.WaitForEntriesResponse{}, nil
}

// Detect will handle detection rpc from other nodes
func (svr *Server) Detect(stream deadlockPb.Deadlock_DetectServer) error {
	for {
		req, err := stream.Recv()
		if err != nil {
			if err == io.EOF {
				break
			}
			return err
		}
		if !svr.mvccStore.DeadlockDetectSvr.IsLeader() {
			log.Warn("detection requests received on non leader node")
			break
		}
		resp := svr.mvccStore.DeadlockDetectSvr.Detect(req)
		if resp != nil {
			if sendErr := stream.Send(resp); sendErr != nil {
				log.Error("send deadlock response failed", zap.Error(sendErr))
				break
			}
		}
	}
	return nil
}

func (svr *Server) CheckLockObserver(context.Context, *kvrpcpb.CheckLockObserverRequest) (*kvrpcpb.CheckLockObserverResponse, error) {
	// TODO: implement Observer
	return &kvrpcpb.CheckLockObserverResponse{IsClean: true}, nil
}

func (svr *Server) PhysicalScanLock(ctx context.Context, req *kvrpcpb.PhysicalScanLockRequest) (*kvrpcpb.PhysicalScanLockResponse, error) {
	resp := &kvrpcpb.PhysicalScanLockResponse{}
	resp.Locks = svr.mvccStore.PhysicalScanLock(req.StartKey, req.MaxTs, int(req.Limit))
	return resp, nil
}

func (svr *Server) RegisterLockObserver(context.Context, *kvrpcpb.RegisterLockObserverRequest) (*kvrpcpb.RegisterLockObserverResponse, error) {
	// TODO: implement Observer
	return &kvrpcpb.RegisterLockObserverResponse{}, nil
}

func (svr *Server) RemoveLockObserver(context.Context, *kvrpcpb.RemoveLockObserverRequest) (*kvrpcpb.RemoveLockObserverResponse, error) {
	// TODO: implement Observer
	return &kvrpcpb.RemoveLockObserverResponse{}, nil
}

func (svr *Server) VerGet(context.Context, *kvrpcpb.VerGetRequest) (*kvrpcpb.VerGetResponse, error) {
	panic("unimplemented")
}

func (svr *Server) VerBatchGet(context.Context, *kvrpcpb.VerBatchGetRequest) (*kvrpcpb.VerBatchGetResponse, error) {
	panic("unimplemented")
}

func (svr *Server) VerMut(context.Context, *kvrpcpb.VerMutRequest) (*kvrpcpb.VerMutResponse, error) {
	panic("unimplemented")
}

func (svr *Server) VerBatchMut(context.Context, *kvrpcpb.VerBatchMutRequest) (*kvrpcpb.VerBatchMutResponse, error) {
	panic("unimplemented")
}

func (svr *Server) VerScan(context.Context, *kvrpcpb.VerScanRequest) (*kvrpcpb.VerScanResponse, error) {
	panic("unimplemented")
}

func (svr *Server) VerDeleteRange(context.Context, *kvrpcpb.VerDeleteRangeRequest) (*kvrpcpb.VerDeleteRangeResponse, error) {
	panic("unimplemented")
}

func (svr *Server) CheckLeader(context.Context, *kvrpcpb.CheckLeaderRequest) (*kvrpcpb.CheckLeaderResponse, error) {
	panic("unimplemented")
}

func convertToKeyError(err error) *kvrpcpb.KeyError {
	if err == nil {
		return nil
	}
	causeErr := errors.Cause(err)
	switch x := causeErr.(type) {
	case *ErrLocked:
		return &kvrpcpb.KeyError{
			Locked: x.Lock.ToLockInfo(x.Key),
		}
	case ErrRetryable:
		return &kvrpcpb.KeyError{
			Retryable: x.Error(),
		}
	case *ErrKeyAlreadyExists:
		return &kvrpcpb.KeyError{
			AlreadyExist: &kvrpcpb.AlreadyExist{
				Key: x.Key,
			},
		}
	case *ErrConflict:
		return &kvrpcpb.KeyError{
			Conflict: &kvrpcpb.WriteConflict{
				StartTs:          x.StartTS,
				ConflictTs:       x.ConflictTS,
				ConflictCommitTs: x.ConflictCommitTS,
				Key:              x.Key,
			},
		}
	case *ErrDeadlock:
		return &kvrpcpb.KeyError{
			Deadlock: &kvrpcpb.Deadlock{
				LockKey:         x.LockKey,
				LockTs:          x.LockTS,
				DeadlockKeyHash: x.DeadlockKeyHash,
			},
		}
	case *ErrCommitExpire:
		return &kvrpcpb.KeyError{
			CommitTsExpired: &kvrpcpb.CommitTsExpired{
				StartTs:           x.StartTs,
				AttemptedCommitTs: x.CommitTs,
				Key:               x.Key,
				MinCommitTs:       x.MinCommitTs,
			},
		}
	case *ErrTxnNotFound:
		return &kvrpcpb.KeyError{
			TxnNotFound: &kvrpcpb.TxnNotFound{
				StartTs:    x.StartTS,
				PrimaryKey: x.PrimaryKey,
			},
		}
	default:
		return &kvrpcpb.KeyError{
			Abort: err.Error(),
		}
	}
}

func convertToPBError(err error) (*kvrpcpb.KeyError, *errorpb.Error) {
	if regErr := extractRegionError(err); regErr != nil {
		return nil, regErr
	}
	return convertToKeyError(err), nil
}

func convertToPBErrors(err error) ([]*kvrpcpb.KeyError, *errorpb.Error) {
	if err != nil {
		if regErr := extractRegionError(err); regErr != nil {
			return nil, regErr
		}
		return []*kvrpcpb.KeyError{convertToKeyError(err)}, nil
	}
	return nil, nil
}

func extractRegionError(err error) *errorpb.Error {
	if raftError, ok := err.(*raftstore.RaftError); ok {
		return raftError.RequestErr
	}
	return nil
}<|MERGE_RESOLUTION|>--- conflicted
+++ resolved
@@ -32,10 +32,7 @@
 	"github.com/pingcap/kvproto/pkg/tikvpb"
 	"github.com/pingcap/log"
 	"github.com/pingcap/tidb/kv"
-<<<<<<< HEAD
 	"github.com/pingcap/tidb/store/mockstore/unistore/client"
-=======
->>>>>>> 4766545a
 	"github.com/pingcap/tidb/store/mockstore/unistore/cophandler"
 	"github.com/pingcap/tipb/go-tipb"
 	"go.uber.org/zap"
@@ -583,7 +580,6 @@
 		if reqCtx.regErr != nil {
 			return &RegionError{err: reqCtx.regErr}
 		}
-<<<<<<< HEAD
 		var mppTaskHandler *cophandler.MPPTaskHandler = nil
 		if mockRegionRM, ok := svr.regionManager.(*MockRegionManager); ok {
 			mppTaskHandlerMap := mockRegionRM.getMPPTaskSet(reqCtx.storeId)
@@ -594,16 +590,12 @@
 		copResponse := cophandler.HandleCopRequestWithMPPCtx(reqCtx.getDBReader(), svr.mvccStore.lockStore, &cop, &cophandler.MPPCtx{
 			RPCClient: svr.RPCClient, StoreAddr: reqCtx.storeAddr, TaskHandler: mppTaskHandler,
 		})
-=======
-		copResponse := cophandler.HandleCopRequest(reqCtx.getDBReader(), svr.mvccStore.lockStore, &cop)
->>>>>>> 4766545a
 		err = batchCopServer.Send(&coprocessor.BatchResponse{Data: copResponse.Data})
 		if err != nil {
 			return err
 		}
 	}
 	return nil
-<<<<<<< HEAD
 }
 
 func (mrm *MockRegionManager) getMPPTaskHandle(rpcClient client.Client, meta *mpp.TaskMeta, createdIfNotExist bool, storeId uint64) (*cophandler.MPPTaskHandler, bool, error) {
@@ -625,8 +617,6 @@
 	} else {
 		return nil, false, nil
 	}
-=======
->>>>>>> 4766545a
 }
 
 func (svr *Server) DispatchMPPTask(_ context.Context, _ *mpp.DispatchTaskRequest) (*mpp.DispatchTaskResponse, error) {
